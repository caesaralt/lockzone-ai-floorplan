<!DOCTYPE html>
<html lang="en">
<head>
    <meta charset="UTF-8">
    <meta name="viewport" content="width=device-width, initial-scale=1.0">
    <title>Complete CRM - Integratd Living</title>
    <style>
        :root {
            /* Light mode colors */
            --bg-primary: #f5f5f7;
            --bg-secondary: #ffffff;
            --text-primary: #1d1d1f;
            --text-secondary: #666666;
            --text-tertiary: #999999;
            --border-color: #d2d2d7;
            --border-light: #f5f5f7;
            --hover-bg: #f5f5f7;
            --shadow: 0 2px 8px rgba(0, 0, 0, 0.05);
            --input-bg: #fafafa;
            --input-border: #d2d2d7;
        }

        [data-theme="dark"] {
            /* Dark mode colors */
            --bg-primary: #121212;
            --bg-secondary: #1e1e1e;
            --text-primary: #e0e0e0;
            --text-secondary: #a0a0a0;
            --text-tertiary: #707070;
            --border-color: #3a3a3a;
            --border-light: #2a2a2a;
            --hover-bg: #2a2a2a;
            --shadow: 0 2px 8px rgba(0, 0, 0, 0.3);
            --input-bg: #2a2a2a;
            --input-border: #3a3a3a;
        }

        * {
            margin: 0;
            padding: 0;
            box-sizing: border-box;
        }

        body {
            font-family: -apple-system, BlinkMacSystemFont, 'Segoe UI', Roboto, sans-serif;
            background: var(--bg-primary);
            color: var(--text-primary);
            transition: background-color 0.3s ease, color 0.3s ease;
        }

        /* THEME TOGGLE */
        .theme-toggle-btn {
            background: transparent;
            border: none;
            cursor: pointer;
            padding: 8px;
            border-radius: 50%;
            width: 40px;
            height: 40px;
            display: flex;
            align-items: center;
            justify-content: center;
            transition: background-color 0.2s;
            margin-left: auto;
        }

        .theme-toggle-btn:hover {
            background: var(--hover-bg);
        }

        .theme-toggle-btn svg {
            width: 24px;
            height: 24px;
            color: var(--text-primary);
        }

        /* TOP NAV */
        .top-nav {
            background: var(--bg-secondary);
            border-bottom: 1px solid var(--border-color);
            padding: 0 40px;
            position: sticky;
            top: 0;
            z-index: 1000;
            transition: background-color 0.3s ease, border-color 0.3s ease;
        }

        .nav-container {
            max-width: 1400px;
            margin: 0 auto;
            display: flex;
            align-items: center;
            height: 60px;
            gap: 40px;
        }

        .top-logo {
            font-size: 20px;
            font-weight: 700;
            color: #556B2F;
            text-decoration: none;
        }

        .top-nav-menu {
            display: flex;
            gap: 24px;
            list-style: none;
            flex: 1;
        }

        .top-nav-item {
            color: var(--text-primary);
            text-decoration: none;
            font-size: 15px;
            font-weight: 500;
            padding: 8px 16px;
            border-radius: 8px;
            transition: all 0.2s;
        }

        .top-nav-item:hover {
            background: rgba(85, 107, 47, 0.1);
        }

        .top-nav-item.active {
            background: #556B2F;
            color: white;
        }

        /* SIDEBAR */
        .sidebar {
            position: fixed;
            left: 0;
            top: 60px;
            bottom: 0;
            width: 250px;
            background: var(--bg-secondary);
            border-right: 1px solid var(--border-color);
            padding: 24px 0;
            overflow-y: auto;
            transition: background-color 0.3s ease, border-color 0.3s ease;
        }

        .nav-section {
            padding: 24px 0;
            border-bottom: 1px solid var(--border-light);
        }

        .nav-section-title {
            padding: 0 24px 12px;
            font-size: 11px;
            font-weight: 700;
            text-transform: uppercase;
            letter-spacing: 1px;
            color: var(--text-tertiary);
        }

        .nav-item {
            padding: 12px 24px;
            cursor: pointer;
            transition: all 0.2s;
            color: var(--text-primary);
            font-size: 15px;
            display: flex;
            align-items: center;
            gap: 12px;
        }

        .nav-item:hover { background: var(--hover-bg); }
        .nav-item.active {
            background: #556B2F;
            color: white;
            font-weight: 600;
        }

        /* MAIN CONTENT */
        .main-content {
            margin-left: 250px;
            margin-top: 0;
            padding: 40px;
            min-height: calc(100vh - 60px);
        }

        .section {
            display: none;
            animation: fadeIn 0.3s;
        }

        .section.active { display: block; }

        @keyframes fadeIn {
            from { opacity: 0; transform: translateY(10px); }
            to { opacity: 1; transform: translateY(0); }
        }

        .page-title {
            font-size: 32px;
            font-weight: 700;
            margin-bottom: 8px;
        }

        .page-subtitle {
            font-size: 16px;
            color: var(--text-secondary);
            margin-bottom: 32px;
        }

        /* STATS */
        .stats-grid {
            display: grid;
            grid-template-columns: repeat(auto-fit, minmax(200px, 1fr));
            gap: 20px;
            margin-bottom: 32px;
        }

        .stat-card {
            background: var(--bg-secondary);
            padding: 24px;
            border-radius: 16px;
            box-shadow: var(--shadow);
            transition: background-color 0.3s ease;
        }

        .stat-value {
            font-size: 36px;
            font-weight: 700;
            color: #556B2F;
            margin-bottom: 8px;
        }

        .stat-label {
            font-size: 13px;
            color: var(--text-secondary);
            font-weight: 500;
        }

        /* CARD */
        .card {
            background: var(--bg-secondary);
            border-radius: 16px;
            padding: 24px;
            margin-bottom: 20px;
            box-shadow: var(--shadow);
            transition: background-color 0.3s ease;
        }

        .card-header {
            display: flex;
            justify-content: space-between;
            align-items: center;
            margin-bottom: 20px;
        }

        .card-title {
            font-size: 20px;
            font-weight: 700;
        }

        /* BUTTONS */
        .btn {
            padding: 12px 24px;
            border: none;
            border-radius: 10px;
            font-size: 15px;
            font-weight: 600;
            cursor: pointer;
            transition: all 0.2s;
            font-family: inherit;
        }

        .btn-primary {
            background: #556B2F;
            color: white;
        }

        .btn-primary:hover {
            background: #6B8E23;
            transform: translateY(-1px);
            box-shadow: 0 4px 12px rgba(85, 107, 47, 0.3);
        }

        .btn-secondary {
            background: var(--hover-bg);
            color: var(--text-primary);
        }

        .btn-secondary:hover { background: var(--border-light); }

        .btn-small {
            padding: 8px 16px;
            font-size: 13px;
        }

        .btn-danger {
            background: #dc3545;
            color: white;
        }

        /* FORM */
        .form-group {
            margin-bottom: 20px;
        }

        .form-row {
            display: grid;
            grid-template-columns: 1fr 1fr;
            gap: 16px;
        }

        label {
            display: block;
            font-size: 14px;
            font-weight: 600;
            margin-bottom: 8px;
        }

        input[type="text"],
        input[type="email"],
        input[type="tel"],
        input[type="number"],
        input[type="date"],
        input[type="time"],
        select,
        textarea {
            width: 100%;
            padding: 12px 16px;
            border: 1px solid var(--input-border);
            border-radius: 10px;
            font-size: 15px;
            font-family: inherit;
            transition: all 0.2s;
            background: var(--input-bg);
            color: var(--text-primary);
        }

        input:focus, select:focus, textarea:focus {
            outline: none;
            border-color: #556B2F;
            box-shadow: 0 0 0 4px rgba(85, 107, 47, 0.1);
        }

        textarea {
            resize: vertical;
            min-height: 100px;
        }

        .search-input {
            width: 100%;
            max-width: 400px;
            padding: 12px 16px;
            border: 1px solid var(--input-border);
            border-radius: 10px;
            margin-bottom: 20px;
            background: var(--input-bg);
            color: var(--text-primary);
        }

        /* TABLE */
        .table-container { overflow-x: auto; }

        table {
            width: 100%;
            border-collapse: collapse;
        }

        th {
            text-align: left;
            padding: 16px;
            background: var(--hover-bg);
            font-weight: 600;
            font-size: 13px;
            color: var(--text-secondary);
            text-transform: uppercase;
            border-bottom: 2px solid var(--border-color);
        }

        td {
            padding: 16px;
            border-bottom: 1px solid var(--border-light);
            color: var(--text-primary);
        }

        tr:hover { background: var(--hover-bg); }

        .status-badge {
            display: inline-block;
            padding: 4px 12px;
            border-radius: 20px;
            font-size: 12px;
            font-weight: 600;
        }

        .status-active { background: #d4edda; color: #155724; }
        .status-pending { background: #fff3cd; color: #856404; }
        .status-in-progress { background: #cce5ff; color: #004085; }
        .status-completed { background: #d4edda; color: #155724; }
        .status-on-hold { background: #ffeaa7; color: #6c5ce7; }
        .status-cancelled { background: #f8d7da; color: #721c24; }

        /* MODAL */
        .modal {
            display: none;
            position: fixed;
            top: 0;
            left: 0;
            right: 0;
            bottom: 0;
            background: rgba(0, 0, 0, 0.5);
            backdrop-filter: blur(4px);
            z-index: 1000;
            align-items: center;
            justify-content: center;
            overflow-y: auto;
            padding: 40px 20px;
        }

        .modal.active { display: flex; }

        .modal-content {
            background: var(--bg-secondary);
            border-radius: 20px;
            padding: 32px;
            max-width: 700px;
            width: 100%;
            max-height: 90vh;
            overflow-y: auto;
            transition: background-color 0.3s ease;
        }

        .modal-header {
            display: flex;
            justify-content: space-between;
            align-items: center;
            margin-bottom: 24px;
        }

        .modal-title {
            font-size: 24px;
            font-weight: 700;
            color: var(--text-primary);
        }

        .close-btn {
            background: none;
            border: none;
            font-size: 32px;
            cursor: pointer;
            color: var(--text-secondary);
        }

        /* EMPTY STATE */
        .empty-state {
            text-align: center;
            padding: 60px 20px;
            color: var(--text-secondary);
        }

        .empty-icon { font-size: 64px; margin-bottom: 16px; }
        .empty-title {
            font-size: 20px;
            font-weight: 600;
            margin-bottom: 8px;
            color: var(--text-primary);
        }

        /* LOADING */
        .loading {
            text-align: center;
            padding: 40px;
        }

        .spinner {
            width: 40px;
            height: 40px;
            border: 4px solid var(--border-light);
            border-top-color: #556B2F;
            border-radius: 50%;
            animation: spin 0.8s linear infinite;
            margin: 0 auto 16px;
        }

        @keyframes spin {
            to { transform: rotate(360deg); }
        }

        .flex { display: flex; }
        .gap-2 { gap: 16px; }
        .mt-3 { margin-top: 24px; }

        /* CHARTS */
        .charts-grid {
            display: grid;
            grid-template-columns: repeat(auto-fit, minmax(400px, 1fr));
            gap: 20px;
            margin-bottom: 32px;
        }

        .chart-card {
            background: var(--bg-secondary);
            padding: 24px;
            border-radius: 16px;
            box-shadow: var(--shadow);
            transition: background-color 0.3s ease;
        }

        .chart-title {
            font-size: 18px;
            font-weight: 700;
            margin-bottom: 16px;
            color: var(--text-primary);
        }
    </style>
    <script src="https://cdn.jsdelivr.net/npm/chart.js"></script>
</head>
<body>

    <!-- TOP NAVIGATION -->
    <nav class="top-nav">
        <div class="nav-container">
            <a href="/" class="top-logo">🏠 Integratd Living</a>
            <button class="theme-toggle-btn" id="themeToggle" aria-label="Toggle dark mode">
                <svg id="sunIcon" class="sun-icon" width="24" height="24" viewBox="0 0 24 24" fill="none" stroke="currentColor" stroke-width="2">
                    <circle cx="12" cy="12" r="5"></circle>
                    <line x1="12" y1="1" x2="12" y2="3"></line>
                    <line x1="12" y1="21" x2="12" y2="23"></line>
                    <line x1="4.22" y1="4.22" x2="5.64" y2="5.64"></line>
                    <line x1="18.36" y1="18.36" x2="19.78" y2="19.78"></line>
                    <line x1="1" y1="12" x2="3" y2="12"></line>
                    <line x1="21" y1="12" x2="23" y2="12"></line>
                    <line x1="4.22" y1="19.78" x2="5.64" y2="18.36"></line>
                    <line x1="18.36" y1="5.64" x2="19.78" y2="4.22"></line>
                </svg>
                <svg id="moonIcon" class="moon-icon" width="24" height="24" viewBox="0 0 24 24" fill="none" stroke="currentColor" stroke-width="2" style="display: none;">
                    <path d="M21 12.79A9 9 0 1 1 11.21 3 7 7 0 0 0 21 12.79z"></path>
                </svg>
            </button>
        </div>
    </nav>

    <!-- SIDEBAR -->
    <div class="sidebar">
        <div class="nav-section">
            <div class="nav-section-title">Main</div>
            <div class="nav-item active" data-section="dashboard">
                <span>📊</span> Dashboard
            </div>
        </div>

        <!-- PEOPLE -->
        <div class="nav-section">
            <div class="nav-section-title">People</div>
            <div class="nav-item" data-section="people-employees">
                <span>👔</span> Employees
            </div>
            <div class="nav-item" data-section="people-customers">
                <span>👥</span> Customers
            </div>
            <div class="nav-item" data-section="people-suppliers">
                <span>🏭</span> Suppliers
            </div>
            <div class="nav-item" data-section="people-contractors">
                <span>🔧</span> Contractors
            </div>
            <div class="nav-item" data-section="people-contacts">
                <span>📇</span> Contacts
            </div>
        </div>

        <!-- QUOTES -->
        <div class="nav-section">
            <div class="nav-section-title">Quotes</div>
            <div class="nav-item" data-section="quotes-open">
                <span>📋</span> Open
            </div>
            <div class="nav-item" data-section="quotes-sent">
                <span>📤</span> Sent
            </div>
            <div class="nav-item" data-section="quotes-expired">
                <span>⏰</span> Expired
            </div>
            <div class="nav-item" data-section="quotes-supplier">
                <span>📥</span> Supplier Quotes
            </div>
        </div>

        <!-- JOBS -->
        <div class="nav-section">
            <div class="nav-section-title">Jobs</div>
            <div class="nav-item" data-section="jobs-in-progress">
                <span>⚙️</span> In Progress
            </div>
            <div class="nav-item" data-section="jobs-upcoming">
                <span>📅</span> Upcoming
            </div>
            <div class="nav-item" data-section="jobs-pending">
                <span>⏸️</span> Pending
            </div>
            <div class="nav-item" data-section="jobs-finished">
                <span>✅</span> Finished
            </div>
            <div class="nav-item" data-section="jobs-recurring">
                <span>🔄</span> Recurring
            </div>
        </div>

        <!-- SCHEDULES -->
        <div class="nav-section">
            <div class="nav-section-title">Schedules</div>
            <div class="nav-item" data-section="schedules-calendar">
                <span>📆</span> Calendar
            </div>
        </div>

        <!-- MATERIALS -->
        <div class="nav-section">
            <div class="nav-section-title">Materials</div>
            <div class="nav-item" data-section="materials-stock">
                <span>📦</span> Stock
            </div>
            <div class="nav-item" data-section="materials-orders">
                <span>🛒</span> Orders
            </div>
        </div>

        <!-- PAYMENTS -->
        <div class="nav-section">
            <div class="nav-section-title">Payments</div>
            <div class="nav-item" data-section="payments-to-suppliers">
                <span>💸</span> To Suppliers
            </div>
            <div class="nav-item" data-section="payments-to-us">
                <span>💰</span> To Us
            </div>
        </div>

        <!-- SYSTEM -->
        <div class="nav-section">
            <div class="nav-section-title">System</div>
            <div class="nav-item" data-section="integrations">
                <span>🔗</span> Integrations
            </div>
            <div class="nav-item" data-section="google-integrations">
                <span>🔌</span> Google Integration
            </div>
        </div>
    </div>

    <!-- MAIN CONTENT -->
    <div class="main-content">
        
        <!-- DASHBOARD -->
        <div id="dashboard" class="section active">
            <h1 class="page-title">Dashboard</h1>
            <p class="page-subtitle">Overview of your business</p>

            <div class="stats-grid">
                <div class="stat-card">
                    <div class="stat-value" id="statCustomers">0</div>
                    <div class="stat-label">Total Customers</div>
                </div>
                <div class="stat-card">
                    <div class="stat-value" id="statProjects">0</div>
                    <div class="stat-label">Total Projects</div>
                </div>
                <div class="stat-card">
                    <div class="stat-value" id="statActive">0</div>
                    <div class="stat-label">Active Projects</div>
                </div>
                <div class="stat-card">
                    <div class="stat-value" id="statRevenue">$0</div>
                    <div class="stat-label">Total Revenue</div>
                </div>
                <div class="stat-card">
                    <div class="stat-value" id="statPending">$0</div>
                    <div class="stat-label">Pending Revenue</div>
                </div>
                <div class="stat-card">
                    <div class="stat-value" id="statStock">0</div>
                    <div class="stat-label">Low Stock Items</div>
                </div>
            </div>

            <!-- Charts -->
            <div class="charts-grid">
                <div class="chart-card">
                    <h3 class="chart-title">Revenue Overview</h3>
                    <canvas id="revenueChart"></canvas>
                </div>
                <div class="chart-card">
                    <h3 class="chart-title">Project Status</h3>
                    <canvas id="projectStatusChart"></canvas>
                </div>
                <div class="chart-card">
                    <h3 class="chart-title">Monthly Revenue Trend</h3>
                    <canvas id="monthlyRevenueChart"></canvas>
                </div>
                <div class="chart-card">
                    <h3 class="chart-title">Customer Growth</h3>
                    <canvas id="customerGrowthChart"></canvas>
                </div>
            </div>

            <div class="card">
                <div class="card-header">
                    <h2 class="card-title">Quick Actions</h2>
                </div>
                <div class="flex gap-2">
                    <button class="btn btn-primary" onclick="showSection('customers'); openModal('customerModal')">+ New Customer</button>
                    <button class="btn btn-primary" onclick="showSection('projects'); openModal('projectModal')">+ New Project</button>
                    <button class="btn btn-primary" onclick="showSection('calendar'); openModal('eventModal')">+ Schedule Event</button>
                    <button class="btn btn-primary" onclick="showSection('inventory'); openModal('inventoryModal')">+ Add Inventory</button>
                </div>
            </div>
        </div>

        <!-- CUSTOMERS -->
        <div id="customers" class="section">
            <h1 class="page-title">Customers</h1>
            <p class="page-subtitle">Manage your customer relationships</p>

            <div class="card">
                <div class="card-header">
                    <input type="text" class="search-input" id="customerSearch" placeholder="Search customers..." onkeyup="searchCustomers()">
                    <button class="btn btn-primary" onclick="openModal('customerModal')">+ Add Customer</button>
                </div>
                <div id="customersLoading" class="loading" style="display:none;">
                    <div class="spinner"></div>
                    <p>Loading customers...</p>
                </div>
                <div id="customersTable"></div>
            </div>
        </div>

        <!-- COMMUNICATIONS -->
        <div id="communications" class="section">
            <h1 class="page-title">Communications</h1>
            <p class="page-subtitle">Track all customer interactions</p>

            <div class="card">
                <div class="card-header">
                    <h2 class="card-title">Communication Log</h2>
                    <button class="btn btn-primary" onclick="openModal('commModal')">+ Add Communication</button>
                </div>
                <div id="commTable"></div>
            </div>
        </div>

        <!-- PROJECTS -->
        <div id="projects" class="section">
            <h1 class="page-title">Projects</h1>
            <p class="page-subtitle">Manage all projects and jobs</p>

            <div class="card">
                <div class="card-header">
                    <input type="text" class="search-input" id="projectSearch" placeholder="Search projects...">
                    <button class="btn btn-primary" onclick="openModal('projectModal')">+ New Project</button>
                </div>
                <div id="projectsTable"></div>
            </div>
        </div>

        <!-- QUOTES -->
        <div id="quotes" class="section">
            <h1 class="page-title">Quotes</h1>
            <p class="page-subtitle">Manage quotes and convert to projects when accepted</p>

            <div class="card">
                <div class="card-header">
                    <input type="text" class="search-input" id="quoteSearch" placeholder="Search quotes...">
                    <div style="display: flex; gap: 10px;">
                        <select id="quoteStatusFilter" onchange="filterQuotes()" style="padding: 8px 12px; border-radius: 8px; border: 1px solid #d2d2d7;">
                            <option value="">All Status</option>
                            <option value="draft">Draft</option>
                            <option value="sent">Sent</option>
                            <option value="accepted">Accepted</option>
                            <option value="rejected">Rejected</option>
                            <option value="expired">Expired</option>
                        </select>
                        <button class="btn btn-primary" onclick="openModal('quoteModal')">+ New Quote</button>
                    </div>
                </div>
                <div id="quotesTable"></div>
            </div>
        </div>

        <!-- CALENDAR -->
        <div id="calendar" class="section">
            <h1 class="page-title">Calendar</h1>
            <p class="page-subtitle">Schedule and manage appointments</p>

            <div class="card">
                <div class="card-header">
                    <h2 class="card-title">Upcoming Events</h2>
                    <button class="btn btn-primary" onclick="openModal('eventModal')">+ Schedule Event</button>
                </div>
                <div id="calendarTable"></div>
            </div>
        </div>

        <!-- INVENTORY -->
        <div id="inventory" class="section">
            <h1 class="page-title">Inventory Management</h1>
            <p class="page-subtitle">Manage your products and stock</p>

            <div class="card">
                <div class="card-header">
                    <h2 class="card-title">Product Catalog</h2>
                    <div style="display: flex; gap: 10px; align-items: center; flex-wrap: wrap;">
                        <input type="text" id="inventorySearchInput" class="search-input" placeholder="Search inventory..." style="flex: 1; min-width: 200px;">
                        <select id="inventoryTypeFilter" onchange="filterInventory()" style="padding: 8px; border-radius: 6px; border: 1px solid #ddd;">
                            <option value="">All Types</option>
                            <option value="lighting">💡 Lighting</option>
                            <option value="shading">🪟 Shading</option>
                            <option value="security_access">🔐 Security</option>
                            <option value="climate">🌡 Climate</option>
                            <option value="audio">🔊 Audio</option>
                            <option value="networking">🌐 Networking</option>
                            <option value="power">⚡ Power</option>
                            <option value="other">📦 Other</option>
                        </select>
                        <select id="inventoryTierFilter" onchange="filterInventory()" style="padding: 8px; border-radius: 6px; border: 1px solid #ddd;">
                            <option value="">All Tiers</option>
                            <option value="basic">💡 Basic</option>
                            <option value="premium">⭐ Premium</option>
                            <option value="deluxe">👑 Deluxe</option>
                        </select>
                        <button class="btn btn-secondary" onclick="loadInventory()">🔄 Refresh</button>
                        <button class="btn btn-primary" onclick="openModal('inventoryModal')">+ Add Item</button>
                    </div>
                </div>
                <div id="inventoryTable"></div>
            </div>
        </div>

        <!-- TECHNICIANS -->
        <div id="technicians" class="section">
            <h1 class="page-title">Technicians</h1>
            <p class="page-subtitle">Manage your team</p>

            <div class="card">
                <div class="card-header">
                    <h2 class="card-title">Team Members</h2>
                    <button class="btn btn-primary" onclick="openModal('techModal')">+ Add Technician</button>
                </div>
                <div id="techTable"></div>
            </div>
        </div>

        <!-- SUPPLIERS -->
        <div id="suppliers" class="section">
            <h1 class="page-title">Suppliers</h1>
            <p class="page-subtitle">Manage supplier relationships</p>

            <div class="card">
                <div class="card-header">
                    <h2 class="card-title">All Suppliers</h2>
                    <button class="btn btn-primary" onclick="openModal('supplierModal')">+ Add Supplier</button>
                </div>
                <div id="suppliersTable"></div>
            </div>
        </div>

        <!-- ========== PEOPLE MODULE ========== -->

        <!-- PEOPLE - EMPLOYEES -->
        <div id="people-employees" class="section">
            <h1 class="page-title">👔 Employees</h1>
            <p class="page-subtitle">Manage your team members</p>

            <div class="card">
                <div class="card-header">
                    <input type="text" class="search-input" id="employeeSearch" placeholder="Search employees..." onkeyup="searchPeople('employee')">
                    <button class="btn btn-primary" onclick="openPersonModal('employee')">+ Add Employee</button>
                </div>
                <div id="employeesTable"></div>
            </div>
        </div>

        <!-- PEOPLE - CUSTOMERS -->
        <div id="people-customers" class="section">
            <h1 class="page-title">👥 Customers</h1>
            <p class="page-subtitle">Manage your customer relationships</p>

            <div class="card">
                <div class="card-header">
                    <input type="text" class="search-input" id="customerSearch" placeholder="Search customers..." onkeyup="searchPeople('customer')">
                    <button class="btn btn-primary" onclick="openPersonModal('customer')">+ Add Customer</button>
                </div>
                <div id="customersTableNew"></div>
            </div>
        </div>

        <!-- PEOPLE - SUPPLIERS -->
        <div id="people-suppliers" class="section">
            <h1 class="page-title">🏭 Suppliers</h1>
            <p class="page-subtitle">Manage your supplier network</p>

            <div class="card">
                <div class="card-header">
                    <input type="text" class="search-input" id="suppliersSearch" placeholder="Search suppliers..." onkeyup="searchPeople('supplier')">
                    <button class="btn btn-primary" onclick="openPersonModal('supplier')">+ Add Supplier</button>
                </div>
                <div id="suppliersTableNew"></div>
            </div>
        </div>

        <!-- PEOPLE - CONTRACTORS -->
        <div id="people-contractors" class="section">
            <h1 class="page-title">🔧 Contractors</h1>
            <p class="page-subtitle">Manage external contractors</p>

            <div class="card">
                <div class="card-header">
                    <input type="text" class="search-input" id="contractorSearch" placeholder="Search contractors..." onkeyup="searchPeople('contractor')">
                    <button class="btn btn-primary" onclick="openPersonModal('contractor')">+ Add Contractor</button>
                </div>
                <div id="contractorsTable"></div>
            </div>
        </div>

        <!-- PEOPLE - CONTACTS -->
        <div id="people-contacts" class="section">
            <h1 class="page-title">📇 Contacts</h1>
            <p class="page-subtitle">General contact directory</p>

            <div class="card">
                <div class="card-header">
                    <input type="text" class="search-input" id="contactSearch" placeholder="Search contacts..." onkeyup="searchPeople('contact')">
                    <button class="btn btn-primary" onclick="openPersonModal('contact')">+ Add Contact</button>
                </div>
                <div id="contactsTable"></div>
            </div>
        </div>

        <!-- ========== JOBS MODULE ========== -->

        <!-- JOBS - IN PROGRESS -->
        <div id="jobs-in-progress" class="section">
            <h1 class="page-title">⚙️ Jobs In Progress</h1>
            <p class="page-subtitle">Currently active jobs</p>

            <div class="card">
                <div class="card-header">
                    <input type="text" class="search-input" id="jobsInProgressSearch" placeholder="Search jobs..." onkeyup="searchJobs('in_progress')">
                    <button class="btn btn-primary" onclick="openJobModal('in_progress')">+ Add Job</button>
                </div>
                <div id="jobsInProgressTable"></div>
            </div>
        </div>

        <!-- JOBS - UPCOMING -->
        <div id="jobs-upcoming" class="section">
            <h1 class="page-title">📅 Upcoming Jobs</h1>
            <p class="page-subtitle">Scheduled future jobs</p>

            <div class="card">
                <div class="card-header">
                    <input type="text" class="search-input" id="jobsUpcomingSearch" placeholder="Search jobs..." onkeyup="searchJobs('upcoming')">
                    <button class="btn btn-primary" onclick="openJobModal('upcoming')">+ Add Job</button>
                </div>
                <div id="jobsUpcomingTable"></div>
            </div>
        </div>

        <!-- JOBS - PENDING -->
        <div id="jobs-pending" class="section">
            <h1 class="page-title">⏸️ Pending Jobs</h1>
            <p class="page-subtitle">Jobs awaiting approval or start</p>

            <div class="card">
                <div class="card-header">
                    <input type="text" class="search-input" id="jobsPendingSearch" placeholder="Search jobs..." onkeyup="searchJobs('pending')">
                    <button class="btn btn-primary" onclick="openJobModal('pending')">+ Add Job</button>
                </div>
                <div id="jobsPendingTable"></div>
            </div>
        </div>

        <!-- JOBS - FINISHED -->
        <div id="jobs-finished" class="section">
            <h1 class="page-title">✅ Finished Jobs</h1>
            <p class="page-subtitle">Completed jobs</p>

            <div class="card">
                <div class="card-header">
                    <input type="text" class="search-input" id="jobsFinishedSearch" placeholder="Search jobs..." onkeyup="searchJobs('finished')">
                    <button class="btn btn-primary" onclick="openJobModal('finished')">+ Add Job</button>
                </div>
                <div id="jobsFinishedTable"></div>
            </div>
        </div>

        <!-- JOBS - RECURRING -->
        <div id="jobs-recurring" class="section">
            <h1 class="page-title">🔄 Recurring Jobs</h1>
            <p class="page-subtitle">Repeating maintenance and service jobs</p>

            <div class="card">
                <div class="card-header">
                    <input type="text" class="search-input" id="jobsRecurringSearch" placeholder="Search jobs..." onkeyup="searchJobs('recurring')">
                    <button class="btn btn-primary" onclick="openJobModal('recurring')">+ Add Job</button>
                </div>
                <div id="jobsRecurringTable"></div>
            </div>
        </div>

        <!-- ========== SCHEDULES MODULE ========== -->

        <!-- SCHEDULES - CALENDAR -->
        <div id="schedules-calendar" class="section">
            <h1 class="page-title">📆 Calendar & Schedules</h1>
            <p class="page-subtitle">View and manage all scheduled events</p>

            <div class="card">
                <div class="card-header" style="display: flex; justify-content: space-between; align-items: center; flex-wrap: wrap; gap: 12px;">
                    <div style="display: flex; gap: 10px; align-items: center;">
                        <select id="calendarViewMode" onchange="changeCalendarView()" style="padding: 8px; border-radius: 6px; border: 1px solid #ddd;">
                            <option value="daily">Daily</option>
                            <option value="weekly">Weekly</option>
                            <option value="monthly" selected>Monthly</option>
                        </select>
                        <button class="btn btn-secondary btn-small" onclick="calendarPrevious()">←</button>
                        <span id="calendarCurrentDate" style="font-weight: 600; min-width: 200px; text-align: center;">Loading...</span>
                        <button class="btn btn-secondary btn-small" onclick="calendarNext()">→</button>
                        <button class="btn btn-secondary btn-small" onclick="calendarToday()">Today</button>
                    </div>
                    <button class="btn btn-primary" onclick="openEventModal()">+ Add Event</button>
                </div>

                <!-- Calendar Grid -->
                <div id="calendarView" style="margin-top: 20px;">
                    <!-- Monthly View -->
                    <div id="monthlyCalendar" class="calendar-grid" style="display: grid; grid-template-columns: repeat(7, 1fr); gap: 1px; background: #e5e7eb; border: 1px solid #e5e7eb;">
                        <!-- Calendar will be rendered here by JavaScript -->
                    </div>

                    <!-- Weekly/Daily View -->
                    <div id="weeklyCalendar" style="display: none;">
                        <div id="weeklyGrid"></div>
                    </div>
                </div>

                <!-- Events List for Selected Day -->
                <div id="selectedDayEvents" style="margin-top: 24px; display: none;">
                    <h3 style="margin-bottom: 12px; font-size: 16px; font-weight: 600;">Events</h3>
                    <div id="selectedDayEventsList"></div>
                </div>
            </div>
        </div>

        <!-- ========== MATERIALS MODULE ========== -->

        <!-- MATERIALS - STOCK -->
        <div id="materials-stock" class="section">
            <h1 class="page-title">📦 Stock</h1>
            <p class="page-subtitle">Manage inventory and stock levels</p>

            <div class="card">
                <div class="card-header">
                    <div style="display: flex; gap: 10px; flex: 1;">
                        <input type="text" class="search-input" id="stockSearch" placeholder="Search stock..." onkeyup="searchMaterials('stock')" style="flex: 1;">
                        <select id="stockLocationFilter" onchange="filterMaterials('stock')" style="padding: 8px; border-radius: 6px; border: 1px solid #ddd;">
                            <option value="">All Locations</option>
                            <option value="sydney">Sydney</option>
                            <option value="melbourne">Melbourne</option>
                        </select>
                    </div>
                    <button class="btn btn-primary" onclick="openMaterialModal('stock')">+ Add Stock</button>
                </div>
                <div id="stockTable"></div>
            </div>
        </div>

        <!-- MATERIALS - ORDERS -->
        <div id="materials-orders" class="section">
            <h1 class="page-title">🛒 Orders</h1>
            <p class="page-subtitle">Track materials to order and incoming orders</p>

            <div class="card">
                <div class="card-header">
                    <div style="display: flex; gap: 10px; flex: 1;">
                        <input type="text" class="search-input" id="ordersSearch" placeholder="Search orders..." onkeyup="searchMaterials('order')" style="flex: 1;">
                        <select id="ordersLocationFilter" onchange="filterMaterials('order')" style="padding: 8px; border-radius: 6px; border: 1px solid #ddd;">
                            <option value="">All Locations</option>
                            <option value="sydney">Sydney</option>
                            <option value="melbourne">Melbourne</option>
                        </select>
                    </div>
                    <button class="btn btn-primary" onclick="openMaterialModal('order')">+ Add Order</button>
                </div>
                <div id="ordersTable"></div>
            </div>
        </div>

        <!-- ========== PAYMENTS MODULE ========== -->

        <!-- PAYMENTS - TO SUPPLIERS -->
        <div id="payments-to-suppliers" class="section">
            <h1 class="page-title">💸 Payments to Suppliers</h1>
            <p class="page-subtitle">Track money we owe to suppliers</p>

            <div class="card">
                <div class="card-header">
                    <div style="display: flex; gap: 10px; flex: 1;">
                        <input type="text" class="search-input" id="paymentsToSuppliersSearch" placeholder="Search payments..." style="flex: 1;">
                        <select id="paymentsToSuppliersFilter" onchange="filterPayments('to_suppliers')" style="padding: 8px; border-radius: 6px; border: 1px solid #ddd;">
                            <option value="">All Statuses</option>
                            <option value="upcoming">Upcoming</option>
                            <option value="pending">Pending</option>
                            <option value="due">Due</option>
                            <option value="paid">Paid</option>
                            <option value="credit">Credits</option>
                            <option value="retention">Retentions</option>
                        </select>
                    </div>
                    <button class="btn btn-primary" onclick="openPaymentModal('to_suppliers')">+ Add Payment</button>
                </div>
                <div id="paymentsToSuppliersTable"></div>
            </div>
        </div>

        <!-- PAYMENTS - TO US -->
        <div id="payments-to-us" class="section">
            <h1 class="page-title">💰 Payments to Us</h1>
            <p class="page-subtitle">Track money owed to us by customers</p>

            <div class="card">
                <div class="card-header">
                    <div style="display: flex; gap: 10px; flex: 1;">
                        <input type="text" class="search-input" id="paymentsToUsSearch" placeholder="Search payments..." style="flex: 1;">
                        <select id="paymentsToUsFilter" onchange="filterPayments('to_us')" style="padding: 8px; border-radius: 6px; border: 1px solid #ddd;">
                            <option value="">All Statuses</option>
                            <option value="upcoming">Upcoming</option>
                            <option value="pending">Pending</option>
                            <option value="due">Due</option>
                            <option value="paid">Paid</option>
                            <option value="credit">Credits</option>
                            <option value="retention">Retentions</option>
                        </select>
                    </div>
                    <button class="btn btn-primary" onclick="openPaymentModal('to_us')">+ Add Payment</button>
                </div>
                <div id="paymentsToUsTable"></div>
            </div>
        </div>

        <!-- ========== QUOTES ENHANCED ========== -->

        <!-- QUOTES - OPEN -->
        <div id="quotes-open" class="section">
            <h1 class="page-title">📋 Open Quotes</h1>
            <p class="page-subtitle">Active quotes awaiting response</p>

            <div class="card">
                <div class="card-header">
                    <input type="text" class="search-input" id="quotesOpenSearch" placeholder="Search quotes...">
                    <button class="btn btn-primary" onclick="openQuoteModal('open')">+ New Quote</button>
                </div>
                <div id="quotesOpenTable"></div>
            </div>
        </div>

        <!-- QUOTES - SENT -->
        <div id="quotes-sent" class="section">
            <h1 class="page-title">📤 Sent Quotes</h1>
            <p class="page-subtitle">Quotes sent to customers</p>

            <div class="card">
                <div class="card-header">
                    <input type="text" class="search-input" id="quotesSentSearch" placeholder="Search quotes...">
                    <button class="btn btn-primary" onclick="openQuoteModal('sent')">+ New Quote</button>
                </div>
                <div id="quotesSentTable"></div>
            </div>
        </div>

        <!-- QUOTES - EXPIRED -->
        <div id="quotes-expired" class="section">
            <h1 class="page-title">⏰ Expired Quotes</h1>
            <p class="page-subtitle">Quotes past their expiry date</p>

            <div class="card">
                <div class="card-header">
                    <input type="text" class="search-input" id="quotesExpiredSearch" placeholder="Search quotes...">
                </div>
                <div id="quotesExpiredTable"></div>
            </div>
        </div>

        <!-- QUOTES - SUPPLIER -->
        <div id="quotes-supplier" class="section">
            <h1 class="page-title">📥 Supplier Quotes</h1>
            <p class="page-subtitle">Quotes received from our suppliers</p>

            <div class="card">
                <div class="card-header">
                    <input type="text" class="search-input" id="quotesSupplierSearch" placeholder="Search supplier quotes...">
                    <button class="btn btn-primary" onclick="openQuoteModal('supplier')">+ Add Supplier Quote</button>
                </div>
                <div id="quotesSupplierTable"></div>
            </div>
        </div>

        <!-- ========== SCHEDULES / CALENDAR ========== -->

<<<<<<< HEAD
        <!-- SCHEDULES - CALENDAR -->
        <div id="schedules-calendar" class="section">
            <h1 class="page-title">📆 Calendar & Schedules</h1>
            <p class="page-subtitle">View and manage all scheduled events</p>

            <div class="card">
                <div class="card-header" style="display: flex; justify-content: space-between; align-items: center; flex-wrap: wrap; gap: 12px;">
                    <div style="display: flex; gap: 10px; align-items: center;">
                        <select id="calendarViewMode" onchange="changeCalendarView()" style="padding: 8px; border-radius: 6px; border: 1px solid #ddd;">
                            <option value="daily">Daily</option>
                            <option value="weekly">Weekly</option>
                            <option value="monthly" selected>Monthly</option>
                        </select>
                        <button class="btn btn-secondary btn-small" onclick="calendarPrevious()">←</button>
                        <span id="calendarCurrentDate" style="font-weight: 600; min-width: 200px; text-align: center;">Loading...</span>
                        <button class="btn btn-secondary btn-small" onclick="calendarNext()">→</button>
                        <button class="btn btn-secondary btn-small" onclick="calendarToday()">Today</button>
                    </div>
                    <button class="btn btn-primary" onclick="openEventModal()">+ Add Event</button>
                </div>

                <!-- Calendar Grid -->
                <div id="calendarView" style="margin-top: 20px;">
                    <!-- Monthly View -->
                    <div id="monthlyCalendar" class="calendar-grid" style="display: grid; grid-template-columns: repeat(7, 1fr); gap: 1px; background: var(--border-color); border: 1px solid var(--border-color);">
                        <!-- Calendar will be rendered here by JavaScript -->
                    </div>

                    <!-- Weekly/Daily View -->
                    <div id="weeklyCalendar" style="display: none;">
                        <div id="weeklyGrid"></div>
                    </div>
                </div>

                <!-- Events List for Selected Day -->
                <div id="selectedDayEvents" style="margin-top: 24px; display: none;">
                    <h3 style="margin-bottom: 12px; font-size: 16px; font-weight: 600;">Events</h3>
                    <div id="selectedDayEventsList"></div>
                </div>
            </div>

            <!-- Google Calendar Events -->
            <div class="card" style="margin-top: 20px;">
                <div class="card-header">
                    <h2 class="card-title">Google Calendar Events</h2>
                    <div>
                        <button type="button" class="btn btn-small" onclick="loadGoogleCalendarEvents()">Refresh</button>
                        <button type="button" class="btn btn-primary btn-small" onclick="openModal('googleEventModal')">+ New Event</button>
                    </div>
                </div>
                <div id="googleCalendarEvents" style="margin-top: 16px;">
                    <div class="empty-state" style="padding: 40px;">
                        <div class="empty-icon">📅</div>
                        <div class="empty-title">No events loaded</div>
                        <p>Connect your Google account in Integrations > Google Integration and click Refresh to load events</p>
                    </div>
                </div>
            </div>
        </div>

=======
>>>>>>> 6c1d0e73
        <!-- INTEGRATIONS -->
        <div id="integrations" class="section">
            <h1 class="page-title">Integrations</h1>
            <p class="page-subtitle">Connect external services</p>

            <div class="card">
                <h2 class="card-title">Available Integrations</h2>
                <div id="integrationsGrid"></div>
            </div>
        </div>

        <!-- GOOGLE INTEGRATIONS -->
        <div id="google-integrations" class="section">
            <h1 class="page-title">Google Integration</h1>
            <p class="page-subtitle">Connect Google Calendar and Gmail</p>

            <!-- Connection Status -->
            <div class="card" style="margin-bottom: 20px;">
                <div class="card-header">
                    <h2 class="card-title">Connection Status</h2>
                    <span id="googleConnectionStatus" class="status-badge status-pending">Not Connected</span>
                </div>
                <div id="googleConnectionActions" style="margin-top: 16px;">
                    <button class="btn btn-primary" onclick="connectGoogle()" id="btnConnectGoogle">Connect Google Account</button>
                    <button class="btn btn-danger" onclick="disconnectGoogle()" id="btnDisconnectGoogle" style="display: none;">Disconnect</button>
                </div>
            </div>

            <!-- API Configuration -->
            <div class="card" style="margin-bottom: 20px;">
                <div class="card-header">
                    <h2 class="card-title">API Configuration</h2>
                    <button type="button" class="btn btn-small" onclick="toggleGoogleConfig()">Configure</button>
                </div>
                <div id="googleConfigForm" style="display: none; margin-top: 16px;">
                    <p style="font-size: 12px; color: var(--text-secondary); margin-bottom: 16px;">
                        Get your credentials from <a href="https://console.cloud.google.com/apis/credentials" target="_blank" style="color: #007AFF;">Google Cloud Console</a>
                    </p>
                    <form onsubmit="saveGoogleConfig(event)">
                        <div class="form-group">
                            <label>Client ID</label>
                            <input type="text" id="googleClientId" class="form-input" placeholder="xxx.apps.googleusercontent.com">
                        </div>
                        <div class="form-group">
                            <label>Client Secret</label>
                            <input type="password" id="googleClientSecret" class="form-input" placeholder="Enter client secret">
                        </div>
                        <div class="form-group">
                            <label>Redirect URI</label>
                            <input type="text" id="googleRedirectUri" class="form-input" placeholder="https://yourapp.com/google/callback">
                        </div>
                        <div class="form-group">
                            <label style="display: flex; align-items: center; gap: 8px;">
                                <input type="checkbox" id="googleCalendarEnabled">
                                Enable Google Calendar
                            </label>
                        </div>
                        <div class="form-group">
                            <label style="display: flex; align-items: center; gap: 8px;">
                                <input type="checkbox" id="googleGmailEnabled">
                                Enable Gmail
                            </label>
                        </div>
                        <button type="submit" class="btn btn-primary">Save Configuration</button>
                    </form>
                </div>
            </div>

            <!-- Send Email -->
            <div class="card">
                <div class="card-header">
                    <h2 class="card-title">Send Email via Gmail</h2>
                </div>
                <form onsubmit="sendGmailEmail(event)" style="margin-top: 16px;">
                    <div class="form-group">
                        <label>To</label>
                        <input type="email" id="gmailTo" class="form-input" placeholder="recipient@email.com" required>
                    </div>
                    <div class="form-group">
                        <label>Subject</label>
                        <input type="text" id="gmailSubject" class="form-input" placeholder="Email subject">
                    </div>
                    <div class="form-group">
                        <label>Message</label>
                        <textarea id="gmailBody" class="form-input" rows="5" placeholder="Enter your message..."></textarea>
                    </div>
                    <button type="submit" class="btn btn-primary">Send Email</button>
                </form>
            </div>
        </div>

    </div>


    <!-- MODALS -->

    <!-- Google Calendar Event Modal -->
    <div id="googleEventModal" class="modal">
        <div class="modal-content">
            <div class="modal-header">
                <h2>Create Calendar Event</h2>
                <button class="modal-close" onclick="closeModal('googleEventModal')">&times;</button>
            </div>
            <form onsubmit="createGoogleCalendarEvent(event)">
                <div class="form-group">
                    <label>Event Title *</label>
                    <input type="text" id="googleEventTitle" class="form-input" required>
                </div>
                <div class="form-group">
                    <label>Description</label>
                    <textarea id="googleEventDescription" class="form-input" rows="3"></textarea>
                </div>
                <div class="form-group">
                    <label>Location</label>
                    <input type="text" id="googleEventLocation" class="form-input">
                </div>
                <div class="form-row">
                    <div class="form-group">
                        <label>Start Date/Time *</label>
                        <input type="datetime-local" id="googleEventStart" class="form-input" required>
                    </div>
                    <div class="form-group">
                        <label>End Date/Time *</label>
                        <input type="datetime-local" id="googleEventEnd" class="form-input" required>
                    </div>
                </div>
                <div class="form-group">
                    <label>Attendees (comma-separated emails)</label>
                    <input type="text" id="googleEventAttendees" class="form-input" placeholder="email1@test.com, email2@test.com">
                </div>
                <div class="form-group">
                    <label>Reminder (minutes before)</label>
                    <select id="googleEventReminder" class="form-input">
                        <option value="">No reminder</option>
                        <option value="15">15 minutes</option>
                        <option value="30">30 minutes</option>
                        <option value="60">1 hour</option>
                        <option value="1440">1 day</option>
                    </select>
                </div>
                <div class="modal-footer">
                    <button type="button" class="btn" onclick="closeModal('googleEventModal')">Cancel</button>
                    <button type="submit" class="btn btn-primary">Create Event</button>
                </div>
            </form>
        </div>
    </div>

    <!-- Customer Modal -->
    <div id="customerModal" class="modal">
        <div class="modal-content">
            <div class="modal-header">
                <h2 class="modal-title">Add Customer</h2>
                <button class="close-btn" onclick="closeModal('customerModal')">×</button>
            </div>
            <form id="customerForm" onsubmit="saveCustomer(event)">
                <input type="hidden" id="customerId">
                <div class="form-row">
                    <div class="form-group">
                        <label>Name *</label>
                        <input type="text" id="customerName" required>
                    </div>
                    <div class="form-group">
                        <label>Company</label>
                        <input type="text" id="customerCompany">
                    </div>
                </div>
                <div class="form-row">
                    <div class="form-group">
                        <label>Email</label>
                        <input type="email" id="customerEmail">
                    </div>
                    <div class="form-group">
                        <label>Phone</label>
                        <input type="tel" id="customerPhone">
                    </div>
                </div>
                <div class="form-group">
                    <label>Address</label>
                    <textarea id="customerAddress"></textarea>
                </div>
                <div class="form-group">
                    <label>Notes</label>
                    <textarea id="customerNotes"></textarea>
                </div>
                <div class="flex gap-2 mt-3">
                    <button type="button" class="btn btn-secondary" onclick="closeModal('customerModal')">Cancel</button>
                    <button type="submit" class="btn btn-primary">Save Customer</button>
                </div>
            </form>
        </div>
    </div>

    <!-- Project Modal -->
    <div id="projectModal" class="modal">
        <div class="modal-content">
            <div class="modal-header">
                <h2 class="modal-title">New Project</h2>
                <button class="close-btn" onclick="closeModal('projectModal')">×</button>
            </div>
            <form id="projectForm" onsubmit="saveProject(event)">
                <input type="hidden" id="projectId">
                <div class="form-group">
                    <label>Customer</label>
                    <select id="projectCustomer"></select>
                </div>
                <div class="form-group">
                    <label>Project Title *</label>
                    <input type="text" id="projectTitle" required>
                </div>
                <div class="form-group">
                    <label>Description</label>
                    <textarea id="projectDesc"></textarea>
                </div>
                <div class="form-row">
                    <div class="form-group">
                        <label>Status</label>
                        <select id="projectStatus">
                            <option value="pending">Pending</option>
                            <option value="in_progress">In Progress</option>
                            <option value="completed">Completed</option>
                            <option value="on_hold">On Hold</option>
                            <option value="cancelled">Cancelled</option>
                        </select>
                    </div>
                    <div class="form-group">
                        <label>Priority</label>
                        <select id="projectPriority">
                            <option value="low">Low</option>
                            <option value="medium" selected>Medium</option>
                            <option value="high">High</option>
                        </select>
                    </div>
                </div>
                <div class="form-row">
                    <div class="form-group">
                        <label>Quote Amount</label>
                        <input type="number" id="projectQuote" step="0.01">
                    </div>
                    <div class="form-group">
                        <label>Due Date</label>
                        <input type="date" id="projectDue">
                    </div>
                </div>
                <div class="flex gap-2 mt-3">
                    <button type="button" class="btn btn-secondary" onclick="closeModal('projectModal')">Cancel</button>
                    <button type="submit" class="btn btn-primary">Save Project</button>
                </div>
            </form>
        </div>
    </div>

    <!-- Markups Modal -->
    <div id="markupsModal" class="modal">
        <div class="modal-content" style="max-width: 900px;">
            <div class="modal-header">
                <h2 class="modal-title">Project Markups</h2>
                <button class="close-btn" onclick="closeModal('markupsModal')">×</button>
            </div>
            <div id="markupsProjectInfo" style="margin-bottom: 20px; padding: 12px; background: var(--hover-bg); border-radius: 10px;">
                <strong id="markupsProjectTitle">Loading...</strong>
            </div>

            <!-- Add Markup Form -->
            <div class="card" style="margin-bottom: 20px;">
                <h3 style="margin-bottom: 16px; font-size: 16px; font-weight: 600;">Add New Markup</h3>
                <form id="addMarkupForm" onsubmit="addMarkup(event)">
                    <div class="form-row">
                        <div class="form-group">
                            <label>Type</label>
                            <select id="markupType">
                                <option value="quote">Quote/PDF</option>
                                <option value="takeoffs">Takeoffs Session</option>
                                <option value="mapping">Electrical Mapping</option>
                                <option value="cad">CAD Drawing</option>
                                <option value="general">General File</option>
                            </select>
                        </div>
                        <div class="form-group">
                            <label>Name *</label>
                            <input type="text" id="markupName" placeholder="e.g., Floor Plan Rev 1" required>
                        </div>
                    </div>
                    <div class="form-row">
                        <div class="form-group">
                            <label>Session ID (for Takeoffs/Mapping/CAD)</label>
                            <input type="text" id="markupSessionId" placeholder="Session UUID">
                        </div>
                        <div class="form-group">
                            <label>Filename (for downloads)</label>
                            <input type="text" id="markupFilename" placeholder="e.g., quote_12345.pdf">
                        </div>
                    </div>
                    <div class="form-group">
                        <label>Description</label>
                        <textarea id="markupDescription" placeholder="Optional description..." rows="2"></textarea>
                    </div>
                    <button type="submit" class="btn btn-primary">+ Add Markup</button>
                </form>
            </div>

            <!-- Markups List -->
            <div id="markupsList">
                <div class="loading">
                    <div class="spinner"></div>
                    <p>Loading markups...</p>
                </div>
            </div>

            <!-- Cost Centres Section -->
            <div class="card" style="margin-top: 20px;">
                <div class="card-header" style="margin-bottom: 16px;">
                    <h3 style="font-size: 16px; font-weight: 600;">Cost Centres</h3>
                    <button type="button" class="btn btn-primary btn-small" onclick="addProjectCostCentre()">+ Add Cost Centre</button>
                </div>

                <!-- Cost Summary Visual -->
                <div id="projectCostSummary" style="margin-bottom: 20px; padding: 16px; background: var(--hover-bg); border-radius: 10px;">
                    <div style="font-size: 24px; font-weight: 700; color: #556B2F;">$0.00</div>
                    <div style="font-size: 12px; color: var(--text-secondary);">Total Cost</div>
                </div>

                <!-- Cost Centres List -->
                <div id="projectCostCentresList"></div>
            </div>
        </div>
    </div>

    <!-- Quote Modal -->
    <div id="quoteModal" class="modal">
        <div class="modal-content" style="max-width: 800px;">
            <div class="modal-header">
                <h2 class="modal-title">New Quote</h2>
                <button class="close-btn" onclick="closeModal('quoteModal')">×</button>
            </div>
            <form id="quoteForm" onsubmit="saveQuote(event)">
                <input type="hidden" id="quoteId">
                <div class="form-row">
                    <div class="form-group">
                        <label>Quote Number</label>
                        <input type="text" id="quoteNumber" placeholder="Auto-generated if empty">
                    </div>
                    <div class="form-group">
                        <label>Customer</label>
                        <select id="quoteCustomer"></select>
                    </div>
                </div>
                <div class="form-group">
                    <label>Title *</label>
                    <input type="text" id="quoteTitle" required placeholder="e.g., Home Automation - Smith Residence">
                </div>
                <div class="form-group">
                    <label>Description</label>
                    <textarea id="quoteDesc" placeholder="Quote details and scope of work..."></textarea>
                </div>
                <div class="form-row">
                    <div class="form-group">
                        <label>Status</label>
                        <select id="quoteStatus">
                            <option value="draft">Draft</option>
                            <option value="sent">Sent</option>
                            <option value="accepted">Accepted</option>
                            <option value="rejected">Rejected</option>
                            <option value="expired">Expired</option>
                        </select>
                    </div>
                    <div class="form-group">
                        <label>Valid Until</label>
                        <input type="date" id="quoteValidUntil">
                    </div>
                </div>
                <div class="form-row">
                    <div class="form-group">
                        <label>Materials Cost</label>
                        <input type="number" id="quoteMaterialsCost" step="0.01" placeholder="0.00">
                    </div>
                    <div class="form-group">
                        <label>Labor Cost</label>
                        <input type="number" id="quoteLaborCost" step="0.01" placeholder="0.00">
                    </div>
                </div>
                <div class="form-row">
                    <div class="form-group">
                        <label>Markup %</label>
                        <input type="number" id="quoteMarkupPct" step="0.1" value="20" placeholder="20">
                    </div>
                    <div class="form-group">
                        <label>Total Quote Amount</label>
                        <input type="number" id="quoteAmount" step="0.01" placeholder="0.00">
                    </div>
                </div>
                <div class="form-group">
                    <label>Notes</label>
                    <textarea id="quoteNotes" rows="2" placeholder="Internal notes..."></textarea>
                </div>
                <div class="flex gap-2 mt-3">
                    <button type="button" class="btn btn-secondary" onclick="closeModal('quoteModal')">Cancel</button>
                    <button type="submit" class="btn btn-primary">Save Quote</button>
                </div>
            </form>
        </div>
    </div>

    <!-- Quote Markups Modal -->
    <div id="quoteMarkupsModal" class="modal">
        <div class="modal-content" style="max-width: 900px;">
            <div class="modal-header">
                <h2 class="modal-title">Quote Attachments</h2>
                <button class="close-btn" onclick="closeModal('quoteMarkupsModal')">×</button>
            </div>
            <div id="quoteMarkupsInfo" style="margin-bottom: 20px; padding: 12px; background: var(--hover-bg); border-radius: 10px;">
                <strong id="quoteMarkupsTitle">Loading...</strong>
            </div>

            <!-- Add Markup Form -->
            <div class="card" style="margin-bottom: 20px;">
                <h3 style="margin-bottom: 16px; font-size: 16px; font-weight: 600;">Add Floor Plan / Attachment</h3>
                <form id="addQuoteMarkupForm" onsubmit="addQuoteMarkup(event)">
                    <div class="form-row">
                        <div class="form-group">
                            <label>Type</label>
                            <select id="quoteMarkupType">
                                <option value="quote">Quote PDF</option>
                                <option value="takeoffs">Takeoffs Session</option>
                                <option value="mapping">Electrical Mapping</option>
                                <option value="cad">CAD Drawing</option>
                                <option value="board">Board Layout</option>
                                <option value="general">General File</option>
                            </select>
                        </div>
                        <div class="form-group">
                            <label>Name *</label>
                            <input type="text" id="quoteMarkupName" placeholder="e.g., Floor Plan Rev 1" required>
                        </div>
                    </div>
                    <div class="form-row">
                        <div class="form-group">
                            <label>Session ID</label>
                            <input type="text" id="quoteMarkupSessionId" placeholder="Session UUID">
                        </div>
                        <div class="form-group">
                            <label>Filename</label>
                            <input type="text" id="quoteMarkupFilename" placeholder="e.g., quote_12345.pdf">
                        </div>
                    </div>
                    <div class="form-group">
                        <label>Description</label>
                        <textarea id="quoteMarkupDescription" placeholder="Optional description..." rows="2"></textarea>
                    </div>
                    <button type="submit" class="btn btn-primary">+ Add Attachment</button>
                </form>
            </div>

            <!-- Markups List -->
            <div id="quoteMarkupsList">
                <div class="loading">
                    <div class="spinner"></div>
                    <p>Loading attachments...</p>
                </div>
            </div>

            <!-- Stock Items Section -->
            <div class="card" style="margin-top: 20px;">
                <h3 style="margin-bottom: 16px; font-size: 16px; font-weight: 600;">Linked Stock Items</h3>
                <form id="addQuoteStockForm" onsubmit="addQuoteStockItem(event)" style="margin-bottom: 16px;">
                    <div class="form-row">
                        <div class="form-group">
                            <label>Item Name</label>
                            <input type="text" id="stockItemName" placeholder="e.g., Lutron Dimmer" required>
                        </div>
                        <div class="form-group">
                            <label>Quantity</label>
                            <input type="number" id="stockItemQty" value="1" min="1" required>
                        </div>
                        <div class="form-group">
                            <label>Unit Price</label>
                            <input type="number" id="stockItemPrice" step="0.01" placeholder="0.00" required>
                        </div>
                        <div class="form-group" style="display: flex; align-items: flex-end;">
                            <button type="submit" class="btn btn-secondary btn-small">+ Add Item</button>
                        </div>
                    </div>
                </form>
                <div id="quoteStockItemsList"></div>
            </div>

            <!-- Cost Centres Section -->
            <div class="card" style="margin-top: 20px;">
                <div class="card-header" style="margin-bottom: 16px;">
                    <h3 style="font-size: 16px; font-weight: 600;">Cost Centres</h3>
                    <button type="button" class="btn btn-primary btn-small" onclick="addQuoteCostCentre()">+ Add Cost Centre</button>
                </div>

                <!-- Cost Summary Visual -->
                <div id="quoteCostSummary" style="margin-bottom: 20px; padding: 16px; background: var(--hover-bg); border-radius: 10px;">
                    <div style="display: flex; justify-content: space-between; align-items: center;">
                        <div>
                            <div style="font-size: 24px; font-weight: 700; color: #556B2F;" id="quoteCostTotal">$0.00</div>
                            <div style="font-size: 12px; color: var(--text-secondary);">Total from Cost Centres</div>
                        </div>
                        <div id="quoteCostBreakdown" style="display: flex; gap: 8px; flex-wrap: wrap;"></div>
                    </div>
                </div>

                <!-- Cost Centres List -->
                <div id="quoteCostCentresList"></div>
            </div>
        </div>
    </div>

    <!-- Event Modal -->
    <div id="eventModal" class="modal">
        <div class="modal-content" style="max-width: 600px;">
            <div class="modal-header">
                <h2 class="modal-title">Schedule Event</h2>
                <button class="close-btn" onclick="closeModal('eventModal')">×</button>
            </div>
            <form id="eventForm" onsubmit="saveCalendarEvent(event)">
                <input type="hidden" id="eventId">
                <div class="form-group">
                    <label>Title *</label>
                    <input type="text" id="eventTitle" required>
                </div>
                <div class="form-group">
                    <label>Type</label>
                    <select id="eventType">
                        <option value="event">Event</option>
                        <option value="job">Job</option>
                        <option value="meeting">Meeting</option>
                        <option value="reminder">Reminder</option>
                    </select>
                </div>
                <div class="form-row">
                    <div class="form-group">
                        <label>Start Date *</label>
                        <input type="date" id="eventStartDate" required>
                    </div>
                    <div class="form-group">
                        <label>Start Time</label>
                        <input type="time" id="eventStartTime">
                    </div>
                </div>
                <div class="form-row">
                    <div class="form-group">
                        <label>End Date</label>
                        <input type="date" id="eventEndDate">
                    </div>
                    <div class="form-group">
                        <label>End Time</label>
                        <input type="time" id="eventEndTime">
                    </div>
                </div>
                <div class="form-group">
                    <label style="display: flex; align-items: center; gap: 8px;">
                        <input type="checkbox" id="eventAllDay">
                        All Day Event
                    </label>
                </div>
                <div class="form-group">
                    <label>Recurrence</label>
                    <select id="eventRecurrence">
                        <option value="none">None</option>
                        <option value="daily">Daily</option>
                        <option value="weekly">Weekly</option>
                        <option value="fortnightly">Fortnightly</option>
                        <option value="monthly">Monthly</option>
                        <option value="annually">Annually</option>
                    </select>
                </div>
                <div class="form-group">
                    <label>Location</label>
                    <input type="text" id="eventLocation" placeholder="Meeting room, job site, etc.">
                </div>
                <div class="form-group">
                    <label>Description</label>
                    <textarea id="eventDescription" rows="3"></textarea>
                </div>
                <div class="form-row">
                    <div class="form-group">
                        <label>Color</label>
                        <input type="color" id="eventColor" value="#3b82f6">
                    </div>
                    <div class="form-group">
                        <label>Reminder (minutes before)</label>
                        <input type="number" id="eventReminder" min="0" value="0" placeholder="0">
                    </div>
                </div>
                <div class="flex gap-2 mt-3">
                    <button type="button" class="btn btn-secondary" onclick="closeModal('eventModal')">Cancel</button>
                    <button type="submit" class="btn btn-primary">Save Event</button>
                </div>
            </form>
        </div>
    </div>

    <!-- Technician Modal -->
    <div id="techModal" class="modal">
        <div class="modal-content">
            <div class="modal-header">
                <h2 class="modal-title">Add Technician</h2>
                <button class="close-btn" onclick="closeModal('techModal')">×</button>
            </div>
            <form id="techForm" onsubmit="saveTechnician(event)">
                <input type="hidden" id="techId">
                <div class="form-group">
                    <label>Name *</label>
                    <input type="text" id="techName" required>
                </div>
                <div class="form-row">
                    <div class="form-group">
                        <label>Email</label>
                        <input type="email" id="techEmail">
                    </div>
                    <div class="form-group">
                        <label>Phone</label>
                        <input type="tel" id="techPhone">
                    </div>
                </div>
                <div class="form-group">
                    <label>Skills (comma-separated)</label>
                    <input type="text" id="techSkills" placeholder="e.g. electrical, networking, security">
                </div>
                <div class="flex gap-2 mt-3">
                    <button type="button" class="btn btn-secondary" onclick="closeModal('techModal')">Cancel</button>
                    <button type="submit" class="btn btn-primary">Save</button>
                </div>
            </form>
        </div>
    </div>

    <!-- Inventory Modal -->
    <div id="inventoryModal" class="modal">
        <div class="modal-content">
            <div class="modal-header">
                <h2 class="modal-title">Add Inventory Item</h2>
                <button class="close-btn" onclick="closeModal('inventoryModal')">×</button>
            </div>
            <form id="inventoryForm" onsubmit="saveInventory(event)">
                <input type="hidden" id="invId">
                <div class="form-group">
                    <label>Item Name *</label>
                    <input type="text" id="invName" required>
                </div>
                <div class="form-row">
                    <div class="form-group">
                        <label>SKU</label>
                        <input type="text" id="invSKU">
                    </div>
                    <div class="form-group">
                        <label>Category</label>
                        <select id="invCategory">
                            <option value="lighting">Lighting</option>
                            <option value="security">Security</option>
                            <option value="climate">Climate</option>
                            <option value="audio">Audio</option>
                            <option value="other">Other</option>
                        </select>
                    </div>
                </div>
                <div class="form-row">
                    <div class="form-group">
                        <label>Quantity</label>
                        <input type="number" id="invQty" value="0">
                    </div>
                    <div class="form-group">
                        <label>Unit Cost</label>
                        <input type="number" id="invCost" step="0.01">
                    </div>
                </div>
                <div class="flex gap-2 mt-3">
                    <button type="button" class="btn btn-secondary" onclick="closeModal('inventoryModal')">Cancel</button>
                    <button type="submit" class="btn btn-primary">Save</button>
                </div>
            </form>
        </div>
    </div>

    <!-- Supplier Modal -->
    <div id="supplierModal" class="modal">
        <div class="modal-content">
            <div class="modal-header">
                <h2 class="modal-title">Add Supplier</h2>
                <button class="close-btn" onclick="closeModal('supplierModal')">×</button>
            </div>
            <form id="supplierForm" onsubmit="saveSupplier(event)">
                <input type="hidden" id="supplierId">
                <div class="form-group">
                    <label>Company Name *</label>
                    <input type="text" id="supplierName" required>
                </div>
                <div class="form-row">
                    <div class="form-group">
                        <label>Email</label>
                        <input type="email" id="supplierEmail">
                    </div>
                    <div class="form-group">
                        <label>Phone</label>
                        <input type="tel" id="supplierPhone">
                    </div>
                </div>
                <div class="form-group">
                    <label>Website</label>
                    <input type="text" id="supplierWeb">
                </div>
                <div class="flex gap-2 mt-3">
                    <button type="button" class="btn btn-secondary" onclick="closeModal('supplierModal')">Cancel</button>
                    <button type="submit" class="btn btn-primary">Save</button>
                </div>
            </form>
        </div>
    </div>

    <!-- Communication Modal -->
    <div id="commModal" class="modal">
        <div class="modal-content">
            <div class="modal-header">
                <h2 class="modal-title">Add Communication</h2>
                <button class="close-btn" onclick="closeModal('commModal')">×</button>
            </div>
            <form id="commForm" onsubmit="saveComm(event)">
                <input type="hidden" id="commId">
                <div class="form-group">
                    <label>Customer</label>
                    <select id="commCustomer"></select>
                </div>
                <div class="form-row">
                    <div class="form-group">
                        <label>Type</label>
                        <select id="commType">
                            <option value="note">Note</option>
                            <option value="email">Email</option>
                            <option value="call">Phone Call</option>
                            <option value="meeting">Meeting</option>
                            <option value="sms">SMS</option>
                        </select>
                    </div>
                    <div class="form-group">
                        <label>Subject</label>
                        <input type="text" id="commSubject">
                    </div>
                </div>
                <div class="form-group">
                    <label>Content</label>
                    <textarea id="commContent"></textarea>
                </div>
                <div class="flex gap-2 mt-3">
                    <button type="button" class="btn btn-secondary" onclick="closeModal('commModal')">Cancel</button>
                    <button type="submit" class="btn btn-primary">Save</button>
                </div>
            </form>
        </div>
    </div>

    <!-- ========== NEW MODALS FOR EXTENDED CRM ========== -->

    <!-- Person Modal (for all people types) -->
    <div id="personModal" class="modal">
        <div class="modal-content">
            <div class="modal-header">
                <h2 class="modal-title" id="personModalTitle">Add Person</h2>
                <button class="close-btn" onclick="closeModal('personModal')">×</button>
            </div>
            <form id="personForm" onsubmit="savePerson(event)">
                <input type="hidden" id="personId">
                <input type="hidden" id="personType">
                <div class="form-row">
                    <div class="form-group">
                        <label>Name *</label>
                        <input type="text" id="personName" required>
                    </div>
                    <div class="form-group">
                        <label>Company</label>
                        <input type="text" id="personCompany">
                    </div>
                </div>
                <div class="form-row">
                    <div class="form-group">
                        <label>Email</label>
                        <input type="email" id="personEmail">
                    </div>
                    <div class="form-group">
                        <label>Phone</label>
                        <input type="tel" id="personPhone">
                    </div>
                </div>
                <div class="form-group">
                    <label>Address</label>
                    <textarea id="personAddress" rows="2"></textarea>
                </div>
                <div class="form-group">
                    <label>Notes</label>
                    <textarea id="personNotes" rows="3"></textarea>
                </div>
                <div class="flex gap-2 mt-3">
                    <button type="button" class="btn btn-secondary" onclick="closeModal('personModal')">Cancel</button>
                    <button type="submit" class="btn btn-primary">Save</button>
                </div>
            </form>
        </div>
    </div>

    <!-- Job Modal -->
    <div id="jobModal" class="modal">
        <div class="modal-content">
            <div class="modal-header">
                <h2 class="modal-title" id="jobModalTitle">Add Job</h2>
                <button class="close-btn" onclick="closeModal('jobModal')">×</button>
            </div>
            <form id="jobForm" onsubmit="saveJob(event)">
                <input type="hidden" id="jobId">
                <input type="hidden" id="jobStatus">
                <div class="form-row">
                    <div class="form-group">
                        <label>Job Name *</label>
                        <input type="text" id="jobName" required>
                    </div>
                    <div class="form-group">
                        <label>Customer</label>
                        <select id="jobCustomer">
                            <option value="">Select Customer</option>
                        </select>
                    </div>
                </div>
                <div class="form-group">
                    <label>Description</label>
                    <textarea id="jobDescription" rows="3"></textarea>
                </div>
                <div class="form-row">
                    <div class="form-group">
                        <label>Start Date</label>
                        <input type="date" id="jobStartDate">
                    </div>
                    <div class="form-group">
                        <label>Due Date</label>
                        <input type="date" id="jobDueDate">
                    </div>
                </div>
                <div class="form-row">
                    <div class="form-group">
                        <label>Value ($)</label>
                        <input type="number" id="jobValue" step="0.01" min="0">
                    </div>
                    <div class="form-group">
                        <label>Recurring Schedule</label>
                        <select id="jobRecurring">
                            <option value="">None</option>
                            <option value="daily">Daily</option>
                            <option value="weekly">Weekly</option>
                            <option value="fortnightly">Fortnightly</option>
                            <option value="monthly">Monthly</option>
                            <option value="quarterly">Quarterly</option>
                            <option value="yearly">Yearly</option>
                        </select>
                    </div>
                </div>
                <div class="flex gap-2 mt-3">
                    <button type="button" class="btn btn-secondary" onclick="closeModal('jobModal')">Cancel</button>
                    <button type="submit" class="btn btn-primary">Save</button>
                </div>
            </form>
        </div>
    </div>

    <!-- Material Modal -->
    <div id="materialModal" class="modal">
        <div class="modal-content">
            <div class="modal-header">
                <h2 class="modal-title" id="materialModalTitle">Add Material</h2>
                <button class="close-btn" onclick="closeModal('materialModal')">×</button>
            </div>
            <form id="materialForm" onsubmit="saveMaterial(event)">
                <input type="hidden" id="materialId">
                <input type="hidden" id="materialType">
                <div class="form-row">
                    <div class="form-group">
                        <label>Name *</label>
                        <input type="text" id="materialName" required>
                    </div>
                    <div class="form-group">
                        <label>Category</label>
                        <input type="text" id="materialCategory" placeholder="e.g., Lighting, Switches">
                    </div>
                </div>
                <div class="form-row">
                    <div class="form-group">
                        <label>Location *</label>
                        <select id="materialLocation" required>
                            <option value="sydney">Sydney</option>
                            <option value="melbourne">Melbourne</option>
                        </select>
                    </div>
                    <div class="form-group">
                        <label>Quantity</label>
                        <input type="number" id="materialQuantity" min="0" value="0">
                    </div>
                </div>
                <div class="form-row">
                    <div class="form-group">
                        <label>Unit Price ($)</label>
                        <input type="number" id="materialPrice" step="0.01" min="0" value="0">
                    </div>
                    <div class="form-group">
                        <label>Supplier</label>
                        <select id="materialSupplier">
                            <option value="">Select Supplier</option>
                        </select>
                    </div>
                </div>
                <div class="flex gap-2 mt-3">
                    <button type="button" class="btn btn-secondary" onclick="closeModal('materialModal')">Cancel</button>
                    <button type="submit" class="btn btn-primary">Save</button>
                </div>
            </form>
        </div>
    </div>

    <!-- Payment Modal -->
    <div id="paymentModal" class="modal">
        <div class="modal-content">
            <div class="modal-header">
                <h2 class="modal-title" id="paymentModalTitle">Add Payment</h2>
                <button class="close-btn" onclick="closeModal('paymentModal')">×</button>
            </div>
            <form id="paymentForm" onsubmit="savePayment(event)">
                <input type="hidden" id="paymentId">
                <input type="hidden" id="paymentDirection">
                <div class="form-row">
                    <div class="form-group">
                        <label>Amount ($) *</label>
                        <input type="number" id="paymentAmount" step="0.01" min="0" required>
                    </div>
                    <div class="form-group">
                        <label>Status *</label>
                        <select id="paymentStatus" required>
                            <option value="upcoming">Upcoming</option>
                            <option value="pending">Pending</option>
                            <option value="due">Due</option>
                            <option value="paid">Paid</option>
                            <option value="credit">Credit</option>
                            <option value="retention">Retention</option>
                        </select>
                    </div>
                </div>
                <div class="form-row">
                    <div class="form-group">
                        <label>Due Date</label>
                        <input type="date" id="paymentDueDate">
                    </div>
                    <div class="form-group">
                        <label>Paid Date</label>
                        <input type="date" id="paymentPaidDate">
                    </div>
                </div>
                <div class="form-group">
                    <label id="paymentPersonLabel">Person</label>
                    <select id="paymentPerson">
                        <option value="">Select Person</option>
                    </select>
                </div>
                <div class="form-group">
                    <label>Notes</label>
                    <textarea id="paymentNotes" rows="3"></textarea>
                </div>
                <div class="flex gap-2 mt-3">
                    <button type="button" class="btn btn-secondary" onclick="closeModal('paymentModal')">Cancel</button>
                    <button type="submit" class="btn btn-primary">Save</button>
                </div>
            </form>
        </div>
    </div>

    <script>
        // STATE
        let customers = [];
        let projects = [];
        let quotes = [];
        let calendar = [];
        let technicians = [];
        let inventory = [];
        let suppliers = [];
        let communications = [];

        // INIT
        document.addEventListener('DOMContentLoaded', function() {
            setupNavigation();
            loadAllData();

            // Check for imported data from Quote Automation
            checkForImportedData();
        });

        // Handle imported data from Quote Automation
        function checkForImportedData() {
            const urlParams = new URLSearchParams(window.location.search);
            if (urlParams.get('import') === 'true') {
                const importData = sessionStorage.getItem('import_data');
                const exportType = sessionStorage.getItem('crm_export_type') || urlParams.get('type');

                if (importData) {
                    try {
                        const data = JSON.parse(importData);
                        processImportedData(data, exportType);

                        // Clear session storage after successful import
                        sessionStorage.removeItem('import_data');
                        sessionStorage.removeItem('import_source');
                        sessionStorage.removeItem('crm_export_type');
                    } catch (e) {
                        console.error('Error processing imported data:', e);
                        showToast('Error importing data', 'error');
                    }
                }
            }
        }

        function processImportedData(data, exportType) {
            console.log('Imported data:', data);
            console.log('Export type:', exportType);

            // Show import notification
            const typeLabels = {
                'stock': 'Stock',
                'projects': 'Projects',
                'inventory': 'Inventory'
            };

            showToast(`Data imported from Quote Automation to ${typeLabels[exportType] || 'CRM'}`, 'success');

            // Process based on export type
            if (exportType === 'projects' && data.project) {
                // Navigate to projects section and highlight the project
                showSection('projects');
                setTimeout(() => {
                    showToast(`Materials added to project: ${data.project.name}`, 'info');
                }, 500);
            } else if (exportType === 'stock') {
                // Navigate to inventory/stock section
                showSection('inventory');
                setTimeout(() => {
                    showToast(`${data.components ? data.components.length : 0} items added to stock`, 'info');
                }, 500);
            } else if (exportType === 'inventory') {
                showSection('inventory');
                setTimeout(() => {
                    showToast(`Inventory updated with ${data.components ? data.components.length : 0} items`, 'info');
                }, 500);
            }

            // Log imported components for debugging
            if (data.components && data.components.length > 0) {
                console.log('Imported components:', data.components);
                console.log('Total value:', data.updated_grand_total || 'N/A');
            }
        }

        function showToast(message, type = 'info') {
            // Create toast element
            const toast = document.createElement('div');
            toast.className = `fixed top-4 right-4 z-50 px-6 py-4 rounded-lg shadow-lg transform transition-all duration-300 ${
                type === 'success' ? 'bg-green-500 text-white' :
                type === 'error' ? 'bg-red-500 text-white' :
                type === 'warning' ? 'bg-yellow-500 text-white' :
                'bg-blue-500 text-white'
            }`;
            toast.textContent = message;
            document.body.appendChild(toast);

            // Auto remove after 4 seconds
            setTimeout(() => {
                toast.style.opacity = '0';
                setTimeout(() => toast.remove(), 300);
            }, 4000);
        }

        // NAVIGATION
        function setupNavigation() {
            document.querySelectorAll('.nav-item').forEach(item => {
                item.addEventListener('click', function() {
                    const section = this.getAttribute('data-section');
                    showSection(section);
                });
            });
        }

        function showSection(sectionId) {
            // Update nav
            document.querySelectorAll('.nav-item').forEach(item => item.classList.remove('active'));
            document.querySelector(`[data-section="${sectionId}"]`).classList.add('active');
            
            // Update content
            document.querySelectorAll('.section').forEach(section => section.classList.remove('active'));
            document.getElementById(sectionId).classList.add('active');
        }

        // LOAD DATA
        async function loadAllData() {
            await Promise.all([
                loadStats(),
                loadCustomers(),
                loadProjects(),
                loadQuotes(),
                loadCalendar(),
                loadTechnicians(),
                loadInventory(),
                loadSuppliers(),
                loadCommunications(),
                loadIntegrations()
            ]);
        }

        async function loadStats() {
            try {
                const res = await fetch('/api/crm/stats');
                const data = await res.json();
                if (data.success) {
                    document.getElementById('statCustomers').textContent = data.stats.customers.total;
                    document.getElementById('statProjects').textContent = data.stats.projects.total;
                    document.getElementById('statActive').textContent = data.stats.projects.active;
                    document.getElementById('statRevenue').textContent = '$' + data.stats.revenue.total.toLocaleString();
                    document.getElementById('statPending').textContent = '$' + data.stats.revenue.pending.toLocaleString();
                    // Show stock value instead of just low stock count
                    const stockValue = data.stats.stock ? data.stats.stock.total_value : 0;
                    document.getElementById('statStock').textContent = '$' + stockValue.toLocaleString();

                    // Initialize charts with data
                    initializeCharts(data.stats);
                }
            } catch (e) {
                console.error('Stats error:', e);
            }
        }

        // Chart instances
        let revenueChart, projectStatusChart, monthlyRevenueChart, customerGrowthChart;

        function initializeCharts(stats) {
            // Check if current theme is dark
            const isDark = document.documentElement.getAttribute('data-theme') === 'dark';
            const textColor = isDark ? '#e0e0e0' : '#1d1d1f';
            const gridColor = isDark ? '#3a3a3a' : '#d2d2d7';

            // Revenue Overview (Doughnut)
            const revenueCtx = document.getElementById('revenueChart');
            if (revenueChart) revenueChart.destroy();
            revenueChart = new Chart(revenueCtx, {
                type: 'doughnut',
                data: {
                    labels: ['Completed Revenue', 'Pending Revenue'],
                    datasets: [{
                        data: [stats.revenue.total - stats.revenue.pending, stats.revenue.pending],
                        backgroundColor: ['#556B2F', '#6B8E23'],
                        borderWidth: 0
                    }]
                },
                options: {
                    responsive: true,
                    maintainAspectRatio: true,
                    plugins: {
                        legend: {
                            position: 'bottom',
                            labels: { color: textColor, font: { size: 12 } }
                        }
                    }
                }
            });

            // Project Status (Bar)
            const projectCtx = document.getElementById('projectStatusChart');
            if (projectStatusChart) projectStatusChart.destroy();
            projectStatusChart = new Chart(projectCtx, {
                type: 'bar',
                data: {
                    labels: ['Active', 'Pending', 'Completed'],
                    datasets: [{
                        label: 'Projects',
                        data: [stats.projects.active, stats.projects.pending || 0, stats.projects.completed || 0],
                        backgroundColor: ['#556B2F', '#6B8E23', '#8FBC8F'],
                        borderWidth: 0
                    }]
                },
                options: {
                    responsive: true,
                    maintainAspectRatio: true,
                    scales: {
                        y: {
                            beginAtZero: true,
                            ticks: { color: textColor, stepSize: 1 },
                            grid: { color: gridColor }
                        },
                        x: {
                            ticks: { color: textColor },
                            grid: { display: false }
                        }
                    },
                    plugins: {
                        legend: {
                            display: false
                        }
                    }
                }
            });

            // Monthly Revenue Trend (Line)
            const months = ['Jan', 'Feb', 'Mar', 'Apr', 'May', 'Jun'];
            const monthlyData = months.map((m, i) => Math.floor(stats.revenue.total / 6 * (0.8 + Math.random() * 0.4)));
            const monthlyCtx = document.getElementById('monthlyRevenueChart');
            if (monthlyRevenueChart) monthlyRevenueChart.destroy();
            monthlyRevenueChart = new Chart(monthlyCtx, {
                type: 'line',
                data: {
                    labels: months,
                    datasets: [{
                        label: 'Revenue',
                        data: monthlyData,
                        borderColor: '#556B2F',
                        backgroundColor: 'rgba(85, 107, 47, 0.1)',
                        fill: true,
                        tension: 0.4
                    }]
                },
                options: {
                    responsive: true,
                    maintainAspectRatio: true,
                    scales: {
                        y: {
                            beginAtZero: true,
                            ticks: {
                                color: textColor,
                                callback: function(value) { return '$' + value.toLocaleString(); }
                            },
                            grid: { color: gridColor }
                        },
                        x: {
                            ticks: { color: textColor },
                            grid: { display: false }
                        }
                    },
                    plugins: {
                        legend: {
                            display: false
                        }
                    }
                }
            });

            // Customer Growth (Line)
            const customerData = months.map((m, i) => Math.floor(stats.customers.total / 6 * (i + 1)));
            const customerCtx = document.getElementById('customerGrowthChart');
            if (customerGrowthChart) customerGrowthChart.destroy();
            customerGrowthChart = new Chart(customerCtx, {
                type: 'line',
                data: {
                    labels: months,
                    datasets: [{
                        label: 'Customers',
                        data: customerData,
                        borderColor: '#6B8E23',
                        backgroundColor: 'rgba(107, 142, 35, 0.1)',
                        fill: true,
                        tension: 0.4
                    }]
                },
                options: {
                    responsive: true,
                    maintainAspectRatio: true,
                    scales: {
                        y: {
                            beginAtZero: true,
                            ticks: {
                                color: textColor,
                                stepSize: Math.ceil(stats.customers.total / 5)
                            },
                            grid: { color: gridColor }
                        },
                        x: {
                            ticks: { color: textColor },
                            grid: { display: false }
                        }
                    },
                    plugins: {
                        legend: {
                            display: false
                        }
                    }
                }
            });
        }

        async function loadCustomers() {
            try {
                document.getElementById('customersLoading').style.display = 'block';
                const res = await fetch('/api/crm/customers');
                const data = await res.json();
                if (data.success) {
                    customers = data.customers;
                    renderCustomers();
                    populateCustomerDropdowns();
                }
            } catch (e) {
                console.error('Customers error:', e);
            } finally {
                document.getElementById('customersLoading').style.display = 'none';
            }
        }

        function renderCustomers() {
            const container = document.getElementById('customersTable');
            if (customers.length === 0) {
                container.innerHTML = `
                    <div class="empty-state">
                        <div class="empty-icon">👥</div>
                        <div class="empty-title">No customers yet</div>
                        <p>Add your first customer to get started</p>
                    </div>
                `;
                return;
            }

            container.innerHTML = `
                <div class="table-container">
                    <table>
                        <thead>
                            <tr>
                                <th>Name</th>
                                <th>Company</th>
                                <th>Email</th>
                                <th>Phone</th>
                                <th>Projects</th>
                                <th>Revenue</th>
                                <th>Actions</th>
                            </tr>
                        </thead>
                        <tbody>
                            ${customers.map(c => `
                                <tr>
                                    <td><strong>${c.name}</strong></td>
                                    <td>${c.company || '-'}</td>
                                    <td>${c.email || '-'}</td>
                                    <td>${c.phone || '-'}</td>
                                    <td>${c.total_projects || 0}</td>
                                    <td>$${(c.total_revenue || 0).toLocaleString()}</td>
                                    <td>
                                        <button class="btn btn-secondary btn-small" onclick="editCustomer('${c.id}')">Edit</button>
                                        <button class="btn btn-danger btn-small" onclick="deleteCustomer('${c.id}')">Delete</button>
                                    </td>
                                </tr>
                            `).join('')}
                        </tbody>
                    </table>
                </div>
            `;
        }

        function searchCustomers() {
            const search = document.getElementById('customerSearch').value.toLowerCase();
            const filtered = search ? customers.filter(c =>
                c.name.toLowerCase().includes(search) ||
                (c.email && c.email.toLowerCase().includes(search))
            ) : customers;
            
            const temp = customers;
            customers = filtered;
            renderCustomers();
            customers = temp;
        }

        async function saveCustomer(e) {
            e.preventDefault();
            const id = document.getElementById('customerId').value;
            const data = {
                name: document.getElementById('customerName').value,
                company: document.getElementById('customerCompany').value,
                email: document.getElementById('customerEmail').value,
                phone: document.getElementById('customerPhone').value,
                address: document.getElementById('customerAddress').value,
                notes: document.getElementById('customerNotes').value
            };

            try {
                const url = id ? `/api/crm/customers/${id}` : '/api/crm/customers';
                const res = await fetch(url, {
                    method: id ? 'PUT' : 'POST',
                    headers: {'Content-Type': 'application/json'},
                    body: JSON.stringify(data)
                });
                const result = await res.json();
                if (result.success) {
                    closeModal('customerModal');
                    loadCustomers();
                    loadStats();
                    alert('Customer saved!');
                }
            } catch (e) {
                alert('Error: ' + e.message);
            }
        }

        function editCustomer(id) {
            const c = customers.find(x => x.id === id);
            if (c) {
                document.getElementById('customerId').value = c.id;
                document.getElementById('customerName').value = c.name;
                document.getElementById('customerCompany').value = c.company || '';
                document.getElementById('customerEmail').value = c.email || '';
                document.getElementById('customerPhone').value = c.phone || '';
                document.getElementById('customerAddress').value = c.address || '';
                document.getElementById('customerNotes').value = c.notes || '';
                openModal('customerModal');
            }
        }

        async function deleteCustomer(id) {
            if (!confirm('Delete this customer?')) return;
            try {
                await fetch(`/api/crm/customers/${id}`, {method: 'DELETE'});
                loadCustomers();
                loadStats();
            } catch (e) {
                alert('Error: ' + e.message);
            }
        }

        async function loadProjects() {
            try {
                const res = await fetch('/api/crm/projects');
                const data = await res.json();
                if (data.success) {
                    projects = data.projects;
                    renderProjects();
                }
            } catch (e) {
                console.error('Projects error:', e);
            }
        }

        function renderProjects() {
            const container = document.getElementById('projectsTable');
            if (projects.length === 0) {
                container.innerHTML = `
                    <div class="empty-state">
                        <div class="empty-icon">📁</div>
                        <div class="empty-title">No projects yet</div>
                        <p>Create your first project</p>
                    </div>
                `;
                return;
            }

            container.innerHTML = `
                <div class="table-container">
                    <table>
                        <thead>
                            <tr>
                                <th>Title</th>
                                <th>Customer</th>
                                <th>Status</th>
                                <th>Priority</th>
                                <th>Quote</th>
                                <th>Markups</th>
                                <th>Due Date</th>
                                <th>Actions</th>
                            </tr>
                        </thead>
                        <tbody>
                            ${projects.map(p => {
                                const customer = customers.find(c => c.id === p.customer_id);
                                const markupCount = (p.markups || []).length;
                                return `
                                    <tr>
                                        <td><strong>${p.title}</strong></td>
                                        <td>${customer ? customer.name : '-'}</td>
                                        <td><span class="status-badge status-${p.status}">${p.status}</span></td>
                                        <td>${p.priority}</td>
                                        <td>$${(p.quote_amount || 0).toLocaleString()}</td>
                                        <td>
                                            <button class="btn btn-secondary btn-small" onclick="openMarkupsModal('${p.id}')" style="display: flex; align-items: center; gap: 6px;">
                                                <span>📎</span> ${markupCount} ${markupCount === 1 ? 'Markup' : 'Markups'}
                                            </button>
                                        </td>
                                        <td>${p.due_date || '-'}</td>
                                        <td>
                                            <button class="btn btn-secondary btn-small" onclick="editProject('${p.id}')">Edit</button>
                                            <button class="btn btn-danger btn-small" onclick="deleteProject('${p.id}')">Delete</button>
                                            ${p.takeoffs_session_id ? `<button class="btn btn-primary btn-small" onclick="window.location.href='/takeoffs/${p.takeoffs_session_id}'">📐 Takeoffs</button>` : ''}
                                            ${p.mapping_session_id ? `<button class="btn btn-primary btn-small" onclick="window.location.href='/mapping?session=${p.mapping_session_id}'">⚡ Mapping</button>` : ''}
                                        </td>
                                    </tr>
                                `;
                            }).join('')}
                        </tbody>
                    </table>
                </div>
            `;
        }

        async function saveProject(e) {
            e.preventDefault();
            const id = document.getElementById('projectId').value;
            const data = {
                customer_id: document.getElementById('projectCustomer').value,
                title: document.getElementById('projectTitle').value,
                description: document.getElementById('projectDesc').value,
                status: document.getElementById('projectStatus').value,
                priority: document.getElementById('projectPriority').value,
                quote_amount: parseFloat(document.getElementById('projectQuote').value) || 0,
                due_date: document.getElementById('projectDue').value
            };

            try {
                const url = id ? `/api/crm/projects/${id}` : '/api/crm/projects';
                const res = await fetch(url, {
                    method: id ? 'PUT' : 'POST',
                    headers: {'Content-Type': 'application/json'},
                    body: JSON.stringify(data)
                });
                const result = await res.json();
                if (result.success) {
                    closeModal('projectModal');
                    loadProjects();
                    loadStats();
                    loadCustomers();
                    alert('Project saved!');
                }
            } catch (e) {
                alert('Error: ' + e.message);
            }
        }

        function editProject(id) {
            const p = projects.find(x => x.id === id);
            if (p) {
                document.getElementById('projectId').value = p.id;
                document.getElementById('projectCustomer').value = p.customer_id || '';
                document.getElementById('projectTitle').value = p.title;
                document.getElementById('projectDesc').value = p.description || '';
                document.getElementById('projectStatus').value = p.status;
                document.getElementById('projectPriority').value = p.priority;
                document.getElementById('projectQuote').value = p.quote_amount || '';
                document.getElementById('projectDue').value = p.due_date || '';
                openModal('projectModal');
            }
        }

        async function deleteProject(id) {
            if (!confirm('Delete this project?')) return;
            try {
                await fetch(`/api/crm/projects/${id}`, {method: 'DELETE'});
                loadProjects();
                loadStats();
                loadCustomers();
            } catch (e) {
                alert('Error: ' + e.message);
            }
        }

        // ==================== MARKUPS MANAGEMENT ====================
        let currentMarkupsProjectId = null;

        async function openMarkupsModal(projectId) {
            currentMarkupsProjectId = projectId;
            const project = projects.find(p => p.id === projectId);

            if (project) {
                document.getElementById('markupsProjectTitle').textContent = project.title;
            }

            // Reset form
            document.getElementById('addMarkupForm').reset();

            openModal('markupsModal');
            await loadMarkups(projectId);
            await loadProjectCostCentres(projectId);
        }

        async function loadMarkups(projectId) {
            const container = document.getElementById('markupsList');
            container.innerHTML = `<div class="loading"><div class="spinner"></div><p>Loading markups...</p></div>`;

            try {
                const res = await fetch(`/api/crm/projects/${projectId}/markups`);
                const data = await res.json();

                if (data.success) {
                    renderMarkups(data.markups);
                } else {
                    container.innerHTML = `<div class="empty-state"><p>Error loading markups: ${data.error}</p></div>`;
                }
            } catch (e) {
                container.innerHTML = `<div class="empty-state"><p>Error: ${e.message}</p></div>`;
            }
        }

        function renderMarkups(markups) {
            const container = document.getElementById('markupsList');

            if (!markups || markups.length === 0) {
                container.innerHTML = `
                    <div class="empty-state" style="padding: 40px;">
                        <div class="empty-icon">📎</div>
                        <div class="empty-title">No markups yet</div>
                        <p>Add floor plans, quotes, and other documents to this project</p>
                    </div>
                `;
                return;
            }

            const typeIcons = {
                'quote': '📄',
                'takeoffs': '📐',
                'mapping': '⚡',
                'cad': '📏',
                'general': '📎'
            };

            const typeLabels = {
                'quote': 'Quote/PDF',
                'takeoffs': 'Takeoffs',
                'mapping': 'Electrical Mapping',
                'cad': 'CAD Drawing',
                'general': 'General'
            };

            container.innerHTML = `
                <div class="table-container">
                    <table>
                        <thead>
                            <tr>
                                <th>Type</th>
                                <th>Name</th>
                                <th>Description</th>
                                <th>Created</th>
                                <th>Actions</th>
                            </tr>
                        </thead>
                        <tbody>
                            ${markups.map(m => `
                                <tr>
                                    <td>
                                        <span style="font-size: 18px;">${typeIcons[m.type] || '📎'}</span>
                                        <span style="font-size: 12px; color: #666;">${typeLabels[m.type] || m.type}</span>
                                    </td>
                                    <td><strong>${m.name}</strong></td>
                                    <td style="font-size: 13px; color: #666; max-width: 200px; overflow: hidden; text-overflow: ellipsis; white-space: nowrap;">
                                        ${m.description || '-'}
                                    </td>
                                    <td style="font-size: 12px; color: #666;">
                                        ${new Date(m.created_at).toLocaleDateString()}
                                    </td>
                                    <td>
                                        <button class="btn btn-primary btn-small" onclick="openMarkup('${m.id}')" title="Open in module">
                                            Open
                                        </button>
                                        <button class="btn btn-danger btn-small" onclick="deleteMarkup('${m.id}')" title="Remove markup">
                                            Delete
                                        </button>
                                    </td>
                                </tr>
                            `).join('')}
                        </tbody>
                    </table>
                </div>
            `;
        }

        async function addMarkup(e) {
            e.preventDefault();

            if (!currentMarkupsProjectId) {
                alert('No project selected');
                return;
            }

            const data = {
                type: document.getElementById('markupType').value,
                name: document.getElementById('markupName').value,
                session_id: document.getElementById('markupSessionId').value || '',
                filename: document.getElementById('markupFilename').value || '',
                description: document.getElementById('markupDescription').value || ''
            };

            try {
                const res = await fetch(`/api/crm/projects/${currentMarkupsProjectId}/markups`, {
                    method: 'POST',
                    headers: {'Content-Type': 'application/json'},
                    body: JSON.stringify(data)
                });

                const result = await res.json();

                if (result.success) {
                    // Reset form
                    document.getElementById('addMarkupForm').reset();

                    // Reload markups
                    await loadMarkups(currentMarkupsProjectId);

                    // Update project in local array and re-render table
                    if (result.project) {
                        const idx = projects.findIndex(p => p.id === currentMarkupsProjectId);
                        if (idx !== -1) {
                            projects[idx] = result.project;
                            renderProjects();
                        }
                    }

                    alert('Markup added successfully!');
                } else {
                    alert('Error: ' + result.error);
                }
            } catch (e) {
                alert('Error: ' + e.message);
            }
        }

        async function deleteMarkup(markupId) {
            if (!confirm('Delete this markup?')) return;

            try {
                const res = await fetch(`/api/crm/projects/${currentMarkupsProjectId}/markups/${markupId}`, {
                    method: 'DELETE'
                });

                const result = await res.json();

                if (result.success) {
                    await loadMarkups(currentMarkupsProjectId);

                    // Reload projects to update markup count
                    await loadProjects();
                } else {
                    alert('Error: ' + result.error);
                }
            } catch (e) {
                alert('Error: ' + e.message);
            }
        }

        async function openMarkup(markupId) {
            try {
                const res = await fetch(`/api/crm/projects/${currentMarkupsProjectId}/markups/${markupId}/open`);
                const data = await res.json();

                if (data.success && data.url) {
                    // Open in new tab for downloads, same window for sessions
                    if (data.type === 'quote' || data.type === 'general') {
                        window.open(data.url, '_blank');
                    } else {
                        window.location.href = data.url;
                    }
                } else {
                    alert('Cannot open this markup. Make sure it has a valid session ID or filename.');
                }
            } catch (e) {
                alert('Error: ' + e.message);
            }
        }

        // ==================== QUOTES MANAGEMENT ====================
        let currentQuoteId = null;

        async function loadQuotes() {
            try {
                const res = await fetch('/api/crm/quotes');
                const data = await res.json();
                if (data.success) {
                    quotes = data.quotes;
                    renderQuotes();
                    populateQuoteCustomerSelect();
                }
            } catch (e) {
                console.error('Quotes error:', e);
            }
        }

        function populateQuoteCustomerSelect() {
            const select = document.getElementById('quoteCustomer');
            if (select) {
                select.innerHTML = '<option value="">Select Customer</option>' +
                    customers.map(c => `<option value="${c.id}">${c.name}</option>`).join('');
            }
        }

        function filterQuotes() {
            const status = document.getElementById('quoteStatusFilter').value;
            renderQuotes(status);
        }

        function renderQuotes(statusFilter = '') {
            const container = document.getElementById('quotesTable');
            let filteredQuotes = quotes;

            if (statusFilter) {
                filteredQuotes = quotes.filter(q => q.status === statusFilter);
            }

            if (filteredQuotes.length === 0) {
                container.innerHTML = `
                    <div class="empty-state">
                        <div class="empty-icon">📋</div>
                        <div class="empty-title">No quotes yet</div>
                        <p>Create your first quote</p>
                    </div>
                `;
                return;
            }

            const statusColors = {
                'draft': 'status-pending',
                'sent': 'status-in-progress',
                'accepted': 'status-completed',
                'rejected': 'status-cancelled',
                'expired': 'status-on-hold'
            };

            container.innerHTML = `
                <div class="table-container">
                    <table>
                        <thead>
                            <tr>
                                <th>Quote #</th>
                                <th>Title</th>
                                <th>Customer</th>
                                <th>Status</th>
                                <th>Amount</th>
                                <th>Attachments</th>
                                <th>Valid Until</th>
                                <th>Actions</th>
                            </tr>
                        </thead>
                        <tbody>
                            ${filteredQuotes.map(q => {
                                const customer = customers.find(c => c.id === q.customer_id);
                                const markupCount = (q.markups || []).length;
                                const stockCount = (q.stock_items || []).length;
                                return `
                                    <tr>
                                        <td><strong>${q.quote_number || '-'}</strong></td>
                                        <td>${q.title}</td>
                                        <td>${customer ? customer.name : '-'}</td>
                                        <td><span class="status-badge ${statusColors[q.status] || ''}">${q.status}</span></td>
                                        <td>$${(q.quote_amount || 0).toLocaleString()}</td>
                                        <td>
                                            <button class="btn btn-secondary btn-small" onclick="openQuoteMarkupsModal('${q.id}')" style="display: flex; align-items: center; gap: 6px;">
                                                <span>📎</span> ${markupCount} / ${stockCount} items
                                            </button>
                                        </td>
                                        <td>${q.valid_until || '-'}</td>
                                        <td style="white-space: nowrap;">
                                            <button class="btn btn-secondary btn-small" onclick="editQuote('${q.id}')">Edit</button>
                                            ${q.status !== 'accepted' ? `<button class="btn btn-primary btn-small" onclick="convertToProject('${q.id}')" title="Convert to Project">Convert</button>` : ''}
                                            ${q.converted_to_project_id ? `<button class="btn btn-primary btn-small" onclick="goToProject('${q.converted_to_project_id}')">View Project</button>` : ''}
                                            <button class="btn btn-danger btn-small" onclick="deleteQuote('${q.id}')">Delete</button>
                                        </td>
                                    </tr>
                                `;
                            }).join('')}
                        </tbody>
                    </table>
                </div>
            `;
        }

        async function saveQuote(e) {
            e.preventDefault();
            const id = document.getElementById('quoteId').value;
            const data = {
                quote_number: document.getElementById('quoteNumber').value,
                customer_id: document.getElementById('quoteCustomer').value,
                title: document.getElementById('quoteTitle').value,
                description: document.getElementById('quoteDesc').value,
                status: document.getElementById('quoteStatus').value,
                valid_until: document.getElementById('quoteValidUntil').value,
                materials_cost: parseFloat(document.getElementById('quoteMaterialsCost').value) || 0,
                labor_cost: parseFloat(document.getElementById('quoteLaborCost').value) || 0,
                markup_percentage: parseFloat(document.getElementById('quoteMarkupPct').value) || 20,
                quote_amount: parseFloat(document.getElementById('quoteAmount').value) || 0,
                notes: document.getElementById('quoteNotes').value
            };

            try {
                const url = id ? `/api/crm/quotes/${id}` : '/api/crm/quotes';
                const res = await fetch(url, {
                    method: id ? 'PUT' : 'POST',
                    headers: {'Content-Type': 'application/json'},
                    body: JSON.stringify(data)
                });
                const result = await res.json();
                if (result.success) {
                    closeModal('quoteModal');
                    loadQuotes();
                    loadStats();
                    alert('Quote saved!');
                }
            } catch (e) {
                alert('Error: ' + e.message);
            }
        }

        function editQuote(id) {
            const q = quotes.find(x => x.id === id);
            if (q) {
                document.getElementById('quoteId').value = q.id;
                document.getElementById('quoteNumber').value = q.quote_number || '';
                document.getElementById('quoteCustomer').value = q.customer_id || '';
                document.getElementById('quoteTitle').value = q.title;
                document.getElementById('quoteDesc').value = q.description || '';
                document.getElementById('quoteStatus').value = q.status;
                document.getElementById('quoteValidUntil').value = q.valid_until || '';
                document.getElementById('quoteMaterialsCost').value = q.materials_cost || '';
                document.getElementById('quoteLaborCost').value = q.labor_cost || '';
                document.getElementById('quoteMarkupPct').value = q.markup_percentage || 20;
                document.getElementById('quoteAmount').value = q.quote_amount || '';
                document.getElementById('quoteNotes').value = q.notes || '';
                openModal('quoteModal');
            }
        }

        async function deleteQuote(id) {
            if (!confirm('Delete this quote?')) return;
            try {
                await fetch(`/api/crm/quotes/${id}`, {method: 'DELETE'});
                loadQuotes();
                loadStats();
            } catch (e) {
                alert('Error: ' + e.message);
            }
        }

        async function convertToProject(quoteId) {
            if (!confirm('Convert this quote to a project? This will mark the quote as accepted.')) return;
            try {
                const res = await fetch(`/api/crm/quotes/${quoteId}/convert-to-project`, {
                    method: 'POST',
                    headers: {'Content-Type': 'application/json'}
                });
                const result = await res.json();
                if (result.success) {
                    alert('Quote converted to project successfully!');
                    loadQuotes();
                    loadProjects();
                    loadStats();
                } else {
                    alert('Error: ' + result.error);
                }
            } catch (e) {
                alert('Error: ' + e.message);
            }
        }

        function goToProject(projectId) {
            showSection('projects');
            // Highlight the project row
            setTimeout(() => {
                const row = document.querySelector(`tr[data-project-id="${projectId}"]`);
                if (row) row.scrollIntoView({behavior: 'smooth'});
            }, 100);
        }

        // Quote Markups Management
        async function openQuoteMarkupsModal(quoteId) {
            currentQuoteId = quoteId;
            const quote = quotes.find(q => q.id === quoteId);

            if (quote) {
                document.getElementById('quoteMarkupsTitle').textContent = `${quote.quote_number || 'Quote'}: ${quote.title}`;
            }

            document.getElementById('addQuoteMarkupForm').reset();
            document.getElementById('addQuoteStockForm').reset();

            openModal('quoteMarkupsModal');
            await loadQuoteMarkups(quoteId);
            await loadQuoteStockItems(quoteId);
            await loadQuoteCostCentres(quoteId);
        }

        async function loadQuoteMarkups(quoteId) {
            const container = document.getElementById('quoteMarkupsList');
            container.innerHTML = `<div class="loading"><div class="spinner"></div><p>Loading...</p></div>`;

            try {
                const res = await fetch(`/api/crm/quotes/${quoteId}/markups`);
                const data = await res.json();

                if (data.success) {
                    renderQuoteMarkups(data.markups);
                } else {
                    container.innerHTML = `<div class="empty-state"><p>Error: ${data.error}</p></div>`;
                }
            } catch (e) {
                container.innerHTML = `<div class="empty-state"><p>Error: ${e.message}</p></div>`;
            }
        }

        function renderQuoteMarkups(markups) {
            const container = document.getElementById('quoteMarkupsList');

            if (!markups || markups.length === 0) {
                container.innerHTML = `
                    <div class="empty-state" style="padding: 20px;">
                        <p>No attachments yet</p>
                    </div>
                `;
                return;
            }

            const typeIcons = {
                'quote': '📄', 'takeoffs': '📐', 'mapping': '⚡',
                'cad': '📏', 'board': '🔲', 'general': '📎'
            };

            container.innerHTML = `
                <table style="width: 100%;">
                    <thead>
                        <tr><th>Type</th><th>Name</th><th>Actions</th></tr>
                    </thead>
                    <tbody>
                        ${markups.map(m => `
                            <tr>
                                <td>${typeIcons[m.type] || '📎'} ${m.type}</td>
                                <td>${m.name}</td>
                                <td>
                                    <button class="btn btn-primary btn-small" onclick="openQuoteMarkup('${m.id}')">Open</button>
                                    <button class="btn btn-danger btn-small" onclick="deleteQuoteMarkup('${m.id}')">Delete</button>
                                </td>
                            </tr>
                        `).join('')}
                    </tbody>
                </table>
            `;
        }

        async function addQuoteMarkup(e) {
            e.preventDefault();
            if (!currentQuoteId) return;

            const data = {
                type: document.getElementById('quoteMarkupType').value,
                name: document.getElementById('quoteMarkupName').value,
                session_id: document.getElementById('quoteMarkupSessionId').value || '',
                filename: document.getElementById('quoteMarkupFilename').value || '',
                description: document.getElementById('quoteMarkupDescription').value || ''
            };

            try {
                const res = await fetch(`/api/crm/quotes/${currentQuoteId}/markups`, {
                    method: 'POST',
                    headers: {'Content-Type': 'application/json'},
                    body: JSON.stringify(data)
                });
                const result = await res.json();
                if (result.success) {
                    document.getElementById('addQuoteMarkupForm').reset();
                    await loadQuoteMarkups(currentQuoteId);
                    loadQuotes();
                }
            } catch (e) {
                alert('Error: ' + e.message);
            }
        }

        async function deleteQuoteMarkup(markupId) {
            if (!confirm('Delete this attachment?')) return;
            try {
                await fetch(`/api/crm/quotes/${currentQuoteId}/markups/${markupId}`, {method: 'DELETE'});
                await loadQuoteMarkups(currentQuoteId);
                loadQuotes();
            } catch (e) {
                alert('Error: ' + e.message);
            }
        }

        async function openQuoteMarkup(markupId) {
            try {
                const res = await fetch(`/api/crm/quotes/${currentQuoteId}/markups/${markupId}/open`);
                const data = await res.json();
                if (data.success && data.url) {
                    if (data.type === 'quote' || data.type === 'general') {
                        window.open(data.url, '_blank');
                    } else {
                        window.location.href = data.url;
                    }
                } else {
                    alert('Cannot open this attachment.');
                }
            } catch (e) {
                alert('Error: ' + e.message);
            }
        }

        // Quote Stock Items Management
        async function loadQuoteStockItems(quoteId) {
            const container = document.getElementById('quoteStockItemsList');
            try {
                const res = await fetch(`/api/crm/quotes/${quoteId}/stock-items`);
                const data = await res.json();
                if (data.success) {
                    renderQuoteStockItems(data.stock_items);
                }
            } catch (e) {
                container.innerHTML = `<p>Error loading stock items</p>`;
            }
        }

        function renderQuoteStockItems(items) {
            const container = document.getElementById('quoteStockItemsList');
            if (!items || items.length === 0) {
                container.innerHTML = `<p style="color: #666; font-size: 13px;">No stock items linked</p>`;
                return;
            }

            const total = items.reduce((sum, i) => sum + (i.total_price || 0), 0);

            container.innerHTML = `
                <table style="width: 100%; font-size: 13px;">
                    <thead>
                        <tr><th>Item</th><th>Qty</th><th>Unit $</th><th>Total</th><th></th></tr>
                    </thead>
                    <tbody>
                        ${items.map(i => `
                            <tr>
                                <td>${i.name}</td>
                                <td>${i.quantity}</td>
                                <td>$${(i.unit_price || 0).toFixed(2)}</td>
                                <td>$${(i.total_price || 0).toFixed(2)}</td>
                                <td><button class="btn btn-danger btn-small" onclick="deleteQuoteStockItem('${i.id}')" style="padding: 4px 8px; font-size: 11px;">X</button></td>
                            </tr>
                        `).join('')}
                        <tr style="font-weight: bold; border-top: 2px solid #333;">
                            <td colspan="3">Total Materials</td>
                            <td>$${total.toFixed(2)}</td>
                            <td></td>
                        </tr>
                    </tbody>
                </table>
            `;
        }

        async function addQuoteStockItem(e) {
            e.preventDefault();
            if (!currentQuoteId) return;

            const data = {
                name: document.getElementById('stockItemName').value,
                quantity: parseInt(document.getElementById('stockItemQty').value) || 1,
                unit_price: parseFloat(document.getElementById('stockItemPrice').value) || 0
            };

            try {
                const res = await fetch(`/api/crm/quotes/${currentQuoteId}/stock-items`, {
                    method: 'POST',
                    headers: {'Content-Type': 'application/json'},
                    body: JSON.stringify(data)
                });
                const result = await res.json();
                if (result.success) {
                    document.getElementById('addQuoteStockForm').reset();
                    await loadQuoteStockItems(currentQuoteId);
                }
            } catch (e) {
                alert('Error: ' + e.message);
            }
        }

        async function deleteQuoteStockItem(itemId) {
            try {
                await fetch(`/api/crm/quotes/${currentQuoteId}/stock-items/${itemId}`, {method: 'DELETE'});
                await loadQuoteStockItems(currentQuoteId);
            } catch (e) {
                alert('Error: ' + e.message);
            }
        }

        // ==================== COST CENTRES MANAGEMENT ====================

        // Project Cost Centres
        async function loadProjectCostCentres(projectId) {
            const container = document.getElementById('projectCostCentresList');
            const summary = document.getElementById('projectCostSummary');

            try {
                const res = await fetch(`/api/crm/projects/${projectId}/cost-centres`);
                const data = await res.json();

                if (data.success) {
                    renderProjectCostCentres(data.cost_centres);
                    summary.innerHTML = `
                        <div style="font-size: 24px; font-weight: 700; color: #556B2F;">$${data.total.toLocaleString(undefined, {minimumFractionDigits: 2})}</div>
                        <div style="font-size: 12px; color: #666;">Total Cost</div>
                        ${data.cost_centres.length > 0 ? `
                            <div style="margin-top: 12px; display: flex; gap: 8px; flex-wrap: wrap;">
                                ${data.cost_centres.map(cc => `
                                    <div style="padding: 4px 8px; border-radius: 4px; font-size: 11px; background: ${cc.color}20; color: ${cc.color}; border: 1px solid ${cc.color};">
                                        ${cc.name}: $${cc.subtotal.toLocaleString()}
                                    </div>
                                `).join('')}
                            </div>
                        ` : ''}
                    `;
                }
            } catch (e) {
                container.innerHTML = `<p>Error loading cost centres</p>`;
            }
        }

        function renderProjectCostCentres(costCentres) {
            const container = document.getElementById('projectCostCentresList');

            if (!costCentres || costCentres.length === 0) {
                container.innerHTML = `<p style="color: #666; font-size: 13px; text-align: center; padding: 20px;">No cost centres yet. Add one to organize your costs.</p>`;
                return;
            }

            container.innerHTML = costCentres.map(cc => `
                <div style="border: 2px solid ${cc.color}; border-radius: 10px; margin-bottom: 16px; overflow: hidden;">
                    <div style="background: ${cc.color}20; padding: 12px 16px; display: flex; justify-content: space-between; align-items: center;">
                        <div>
                            <strong style="color: ${cc.color};">${cc.name}</strong>
                            ${cc.description ? `<span style="font-size: 12px; color: #666; margin-left: 8px;">${cc.description}</span>` : ''}
                        </div>
                        <div style="display: flex; align-items: center; gap: 8px;">
                            <span style="font-weight: 600;">$${cc.subtotal.toLocaleString(undefined, {minimumFractionDigits: 2})}</span>
                            <button class="btn btn-danger btn-small" onclick="deleteProjectCostCentre('${cc.id}')" style="padding: 4px 8px; font-size: 11px;">X</button>
                        </div>
                    </div>
                    <div style="padding: 12px;">
                        <!-- Add Item Form -->
                        <form onsubmit="addProjectCostCentreItem(event, '${cc.id}')" style="margin-bottom: 12px;">
                            <div style="display: flex; gap: 8px; flex-wrap: wrap;">
                                <input type="text" placeholder="Item name" required style="flex: 2; min-width: 150px; padding: 6px 10px; border: 1px solid #ddd; border-radius: 6px; font-size: 12px;">
                                <input type="number" placeholder="Qty" value="1" min="1" required style="width: 60px; padding: 6px 10px; border: 1px solid #ddd; border-radius: 6px; font-size: 12px;">
                                <input type="number" placeholder="Unit $" step="0.01" required style="width: 80px; padding: 6px 10px; border: 1px solid #ddd; border-radius: 6px; font-size: 12px;">
                                <button type="submit" class="btn btn-primary btn-small" style="padding: 6px 12px; font-size: 11px;">Add</button>
                            </div>
                        </form>
                        <!-- Items List -->
                        ${cc.items.length > 0 ? `
                            <table style="width: 100%; font-size: 12px;">
                                <thead>
                                    <tr style="background: var(--hover-bg);">
                                        <th style="padding: 6px; text-align: left;">Item</th>
                                        <th style="padding: 6px; text-align: center;">Qty</th>
                                        <th style="padding: 6px; text-align: right;">Unit $</th>
                                        <th style="padding: 6px; text-align: right;">Total</th>
                                        <th style="padding: 6px;"></th>
                                    </tr>
                                </thead>
                                <tbody>
                                    ${cc.items.map(item => `
                                        <tr>
                                            <td style="padding: 6px;">${item.name}</td>
                                            <td style="padding: 6px; text-align: center;">${item.quantity}</td>
                                            <td style="padding: 6px; text-align: right;">$${item.unit_price.toFixed(2)}</td>
                                            <td style="padding: 6px; text-align: right; font-weight: 600;">$${item.total.toFixed(2)}</td>
                                            <td style="padding: 6px; text-align: center;">
                                                <button onclick="deleteProjectCostCentreItem('${cc.id}', '${item.id}')" style="background: #dc3545; color: white; border: none; padding: 2px 6px; border-radius: 4px; cursor: pointer; font-size: 10px;">X</button>
                                            </td>
                                        </tr>
                                    `).join('')}
                                </tbody>
                            </table>
                        ` : '<p style="font-size: 11px; color: #999; text-align: center;">No items yet</p>'}
                    </div>
                </div>
            `).join('');
        }

        async function addProjectCostCentre() {
            const name = prompt('Enter cost centre name (e.g., Lighting, Security, Labor):');
            if (!name) return;

            try {
                const res = await fetch(`/api/crm/projects/${currentMarkupsProjectId}/cost-centres`, {
                    method: 'POST',
                    headers: {'Content-Type': 'application/json'},
                    body: JSON.stringify({name})
                });
                const result = await res.json();
                if (result.success) {
                    await loadProjectCostCentres(currentMarkupsProjectId);
                }
            } catch (e) {
                alert('Error: ' + e.message);
            }
        }

        async function deleteProjectCostCentre(centreId) {
            if (!confirm('Delete this cost centre and all its items?')) return;
            try {
                await fetch(`/api/crm/projects/${currentMarkupsProjectId}/cost-centres/${centreId}`, {method: 'DELETE'});
                await loadProjectCostCentres(currentMarkupsProjectId);
            } catch (e) {
                alert('Error: ' + e.message);
            }
        }

        async function addProjectCostCentreItem(e, centreId) {
            e.preventDefault();
            const form = e.target;
            const inputs = form.querySelectorAll('input');

            const data = {
                name: inputs[0].value,
                quantity: parseInt(inputs[1].value) || 1,
                unit_price: parseFloat(inputs[2].value) || 0
            };

            try {
                const res = await fetch(`/api/crm/projects/${currentMarkupsProjectId}/cost-centres/${centreId}/items`, {
                    method: 'POST',
                    headers: {'Content-Type': 'application/json'},
                    body: JSON.stringify(data)
                });
                const result = await res.json();
                if (result.success) {
                    form.reset();
                    inputs[1].value = '1';
                    await loadProjectCostCentres(currentMarkupsProjectId);
                }
            } catch (e) {
                alert('Error: ' + e.message);
            }
        }

        async function deleteProjectCostCentreItem(centreId, itemId) {
            try {
                await fetch(`/api/crm/projects/${currentMarkupsProjectId}/cost-centres/${centreId}/items/${itemId}`, {method: 'DELETE'});
                await loadProjectCostCentres(currentMarkupsProjectId);
            } catch (e) {
                alert('Error: ' + e.message);
            }
        }

        // Quote Cost Centres
        async function loadQuoteCostCentres(quoteId) {
            const container = document.getElementById('quoteCostCentresList');

            try {
                const res = await fetch(`/api/crm/quotes/${quoteId}/cost-centres`);
                const data = await res.json();

                if (data.success) {
                    renderQuoteCostCentres(data.cost_centres);
                    document.getElementById('quoteCostTotal').textContent = `$${data.total.toLocaleString(undefined, {minimumFractionDigits: 2})}`;

                    // Update breakdown
                    const breakdown = document.getElementById('quoteCostBreakdown');
                    breakdown.innerHTML = data.cost_centres.map(cc => `
                        <div style="padding: 4px 8px; border-radius: 4px; font-size: 10px; background: ${cc.color}20; color: ${cc.color}; border: 1px solid ${cc.color};">
                            ${cc.name}: $${cc.subtotal.toLocaleString()}
                        </div>
                    `).join('');
                }
            } catch (e) {
                container.innerHTML = `<p>Error loading cost centres</p>`;
            }
        }

        function renderQuoteCostCentres(costCentres) {
            const container = document.getElementById('quoteCostCentresList');

            if (!costCentres || costCentres.length === 0) {
                container.innerHTML = `<p style="color: #666; font-size: 13px; text-align: center; padding: 20px;">No cost centres yet. Add one to organize your quote.</p>`;
                return;
            }

            container.innerHTML = costCentres.map(cc => `
                <div style="border: 2px solid ${cc.color}; border-radius: 10px; margin-bottom: 16px; overflow: hidden;">
                    <div style="background: ${cc.color}20; padding: 12px 16px; display: flex; justify-content: space-between; align-items: center;">
                        <div>
                            <strong style="color: ${cc.color};">${cc.name}</strong>
                        </div>
                        <div style="display: flex; align-items: center; gap: 8px;">
                            <span style="font-weight: 600;">$${cc.subtotal.toLocaleString(undefined, {minimumFractionDigits: 2})}</span>
                            <button class="btn btn-danger btn-small" onclick="deleteQuoteCostCentre('${cc.id}')" style="padding: 4px 8px; font-size: 11px;">X</button>
                        </div>
                    </div>
                    <div style="padding: 12px;">
                        <form onsubmit="addQuoteCostCentreItem(event, '${cc.id}')" style="margin-bottom: 12px;">
                            <div style="display: flex; gap: 8px; flex-wrap: wrap;">
                                <input type="text" placeholder="Item name" required style="flex: 2; min-width: 150px; padding: 6px 10px; border: 1px solid #ddd; border-radius: 6px; font-size: 12px;">
                                <input type="number" placeholder="Qty" value="1" min="1" required style="width: 60px; padding: 6px 10px; border: 1px solid #ddd; border-radius: 6px; font-size: 12px;">
                                <input type="number" placeholder="Unit $" step="0.01" required style="width: 80px; padding: 6px 10px; border: 1px solid #ddd; border-radius: 6px; font-size: 12px;">
                                <button type="submit" class="btn btn-primary btn-small" style="padding: 6px 12px; font-size: 11px;">Add</button>
                            </div>
                        </form>
                        ${cc.items.length > 0 ? `
                            <table style="width: 100%; font-size: 12px;">
                                <thead>
                                    <tr style="background: var(--hover-bg);">
                                        <th style="padding: 6px; text-align: left;">Item</th>
                                        <th style="padding: 6px; text-align: center;">Qty</th>
                                        <th style="padding: 6px; text-align: right;">Unit $</th>
                                        <th style="padding: 6px; text-align: right;">Total</th>
                                        <th style="padding: 6px;"></th>
                                    </tr>
                                </thead>
                                <tbody>
                                    ${cc.items.map(item => `
                                        <tr>
                                            <td style="padding: 6px;">${item.name}</td>
                                            <td style="padding: 6px; text-align: center;">${item.quantity}</td>
                                            <td style="padding: 6px; text-align: right;">$${item.unit_price.toFixed(2)}</td>
                                            <td style="padding: 6px; text-align: right; font-weight: 600;">$${item.total.toFixed(2)}</td>
                                            <td style="padding: 6px; text-align: center;">
                                                <button onclick="deleteQuoteCostCentreItem('${cc.id}', '${item.id}')" style="background: #dc3545; color: white; border: none; padding: 2px 6px; border-radius: 4px; cursor: pointer; font-size: 10px;">X</button>
                                            </td>
                                        </tr>
                                    `).join('')}
                                </tbody>
                            </table>
                        ` : '<p style="font-size: 11px; color: #999; text-align: center;">No items yet</p>'}
                    </div>
                </div>
            `).join('');
        }

        async function addQuoteCostCentre() {
            const name = prompt('Enter cost centre name (e.g., Lighting, Security, Labor):');
            if (!name) return;

            try {
                const res = await fetch(`/api/crm/quotes/${currentQuoteId}/cost-centres`, {
                    method: 'POST',
                    headers: {'Content-Type': 'application/json'},
                    body: JSON.stringify({name})
                });
                const result = await res.json();
                if (result.success) {
                    await loadQuoteCostCentres(currentQuoteId);
                }
            } catch (e) {
                alert('Error: ' + e.message);
            }
        }

        async function deleteQuoteCostCentre(centreId) {
            if (!confirm('Delete this cost centre and all its items?')) return;
            try {
                await fetch(`/api/crm/quotes/${currentQuoteId}/cost-centres/${centreId}`, {method: 'DELETE'});
                await loadQuoteCostCentres(currentQuoteId);
            } catch (e) {
                alert('Error: ' + e.message);
            }
        }

        async function addQuoteCostCentreItem(e, centreId) {
            e.preventDefault();
            const form = e.target;
            const inputs = form.querySelectorAll('input');

            const data = {
                name: inputs[0].value,
                quantity: parseInt(inputs[1].value) || 1,
                unit_price: parseFloat(inputs[2].value) || 0
            };

            try {
                const res = await fetch(`/api/crm/quotes/${currentQuoteId}/cost-centres/${centreId}/items`, {
                    method: 'POST',
                    headers: {'Content-Type': 'application/json'},
                    body: JSON.stringify(data)
                });
                const result = await res.json();
                if (result.success) {
                    form.reset();
                    inputs[1].value = '1';
                    await loadQuoteCostCentres(currentQuoteId);
                }
            } catch (e) {
                alert('Error: ' + e.message);
            }
        }

        async function deleteQuoteCostCentreItem(centreId, itemId) {
            try {
                await fetch(`/api/crm/quotes/${currentQuoteId}/cost-centres/${centreId}/items/${itemId}`, {method: 'DELETE'});
                await loadQuoteCostCentres(currentQuoteId);
            } catch (e) {
                alert('Error: ' + e.message);
            }
        }

        async function loadCalendar() {
            try {
                const res = await fetch('/api/crm/calendar');
                const data = await res.json();
                if (data.success) {
                    calendar = data.events;
                    renderCalendar();
                }
            } catch (e) {
                console.error('Calendar error:', e);
            }
        }

        function renderCalendar() {
            const container = document.getElementById('calendarTable');
            if (calendar.length === 0) {
                container.innerHTML = `
                    <div class="empty-state">
                        <div class="empty-icon">📅</div>
                        <div class="empty-title">No events scheduled</div>
                        <p>Schedule your first event</p>
                    </div>
                `;
                return;
            }

            container.innerHTML = `
                <div class="table-container">
                    <table>
                        <thead>
                            <tr>
                                <th>Title</th>
                                <th>Date</th>
                                <th>Time</th>
                                <th>Type</th>
                                <th>Status</th>
                                <th>Actions</th>
                            </tr>
                        </thead>
                        <tbody>
                            ${calendar.map(e => `
                                <tr>
                                    <td><strong>${e.title}</strong></td>
                                    <td>${e.date}</td>
                                    <td>${e.time}</td>
                                    <td>${e.type}</td>
                                    <td><span class="status-badge status-${e.status}">${e.status}</span></td>
                                    <td>
                                        <button class="btn btn-secondary btn-small" onclick="editEvent('${e.id}')">Edit</button>
                                        <button class="btn btn-danger btn-small" onclick="deleteEvent('${e.id}')">Delete</button>
                                    </td>
                                </tr>
                            `).join('')}
                        </tbody>
                    </table>
                </div>
            `;
        }

        async function saveEvent(e) {
            e.preventDefault();
            const id = document.getElementById('eventId').value;
            const data = {
                title: document.getElementById('eventTitle').value,
                date: document.getElementById('eventDate').value,
                time: document.getElementById('eventTime').value,
                type: document.getElementById('eventType').value,
                description: document.getElementById('eventDesc').value
            };

            try {
                const url = id ? `/api/crm/calendar/${id}` : '/api/crm/calendar';
                const res = await fetch(url, {
                    method: id ? 'PUT' : 'POST',
                    headers: {'Content-Type': 'application/json'},
                    body: JSON.stringify(data)
                });
                const result = await res.json();
                if (result.success) {
                    closeModal('eventModal');
                    loadCalendar();
                    loadStats();
                    document.getElementById('eventForm').reset();
                    alert('Event saved!');
                }
            } catch (e) {
                alert('Error: ' + e.message);
            }
        }

        function editEvent(id) {
            const evt = calendar.find(x => x.id === id);
            if (evt) {
                document.getElementById('eventId').value = evt.id;
                document.getElementById('eventTitle').value = evt.title;
                document.getElementById('eventDate').value = evt.date;
                document.getElementById('eventTime').value = evt.time;
                document.getElementById('eventType').value = evt.type;
                document.getElementById('eventDesc').value = evt.description || '';
                openModal('eventModal');
            }
        }

        async function deleteEvent(id) {
            if (!confirm('Delete this event?')) return;
            try {
                await fetch(`/api/crm/calendar/${id}`, {method: 'DELETE'});
                loadCalendar();
                loadStats();
            } catch (e) {
                alert('Error: ' + e.message);
            }
        }

        async function loadTechnicians() {
            try {
                const res = await fetch('/api/crm/technicians');
                const data = await res.json();
                if (data.success) {
                    technicians = data.technicians;
                    renderTechnicians();
                }
            } catch (e) {
                console.error('Technicians error:', e);
            }
        }

        function renderTechnicians() {
            const container = document.getElementById('techTable');
            if (technicians.length === 0) {
                container.innerHTML = `
                    <div class="empty-state">
                        <div class="empty-icon">👷</div>
                        <div class="empty-title">No technicians yet</div>
                        <p>Add your first team member</p>
                    </div>
                `;
                return;
            }

            container.innerHTML = `
                <div class="table-container">
                    <table>
                        <thead>
                            <tr>
                                <th>Name</th>
                                <th>Email</th>
                                <th>Phone</th>
                                <th>Skills</th>
                                <th>Status</th>
                                <th>Actions</th>
                            </tr>
                        </thead>
                        <tbody>
                            ${technicians.map(t => `
                                <tr>
                                    <td><strong>${t.name}</strong></td>
                                    <td>${t.email || '-'}</td>
                                    <td>${t.phone || '-'}</td>
                                    <td>${(t.skills || []).join(', ')}</td>
                                    <td><span class="status-badge status-${t.status}">${t.status}</span></td>
                                    <td>
                                        <button class="btn btn-secondary btn-small" onclick="editTechnician('${t.id}')">Edit</button>
                                        <button class="btn btn-danger btn-small" onclick="deleteTechnician('${t.id}')">Delete</button>
                                    </td>
                                </tr>
                            `).join('')}
                        </tbody>
                    </table>
                </div>
            `;
        }

        async function saveTechnician(e) {
            e.preventDefault();
            const id = document.getElementById('techId').value;
            const skills = document.getElementById('techSkills').value.split(',').map(s => s.trim()).filter(Boolean);
            const data = {
                name: document.getElementById('techName').value,
                email: document.getElementById('techEmail').value,
                phone: document.getElementById('techPhone').value,
                skills: skills
            };

            try {
                const url = id ? `/api/crm/technicians/${id}` : '/api/crm/technicians';
                const res = await fetch(url, {
                    method: id ? 'PUT' : 'POST',
                    headers: {'Content-Type': 'application/json'},
                    body: JSON.stringify(data)
                });
                const result = await res.json();
                if (result.success) {
                    closeModal('techModal');
                    loadTechnicians();
                    document.getElementById('techForm').reset();
                    alert('Technician saved!');
                }
            } catch (e) {
                alert('Error: ' + e.message);
            }
        }

        function editTechnician(id) {
            const tech = technicians.find(x => x.id === id);
            if (tech) {
                document.getElementById('techId').value = tech.id;
                document.getElementById('techName').value = tech.name;
                document.getElementById('techEmail').value = tech.email || '';
                document.getElementById('techPhone').value = tech.phone || '';
                document.getElementById('techSkills').value = (tech.skills || []).join(', ');
                openModal('techModal');
            }
        }

        async function deleteTechnician(id) {
            if (!confirm('Delete this technician?')) return;
            try {
                await fetch(`/api/crm/technicians/${id}`, {method: 'DELETE'});
                loadTechnicians();
            } catch (e) {
                alert('Error: ' + e.message);
            }
        }

        async function loadInventory() {
            try {
                const res = await fetch('/api/crm/inventory');
                const data = await res.json();
                if (data.success) {
                    inventory = data.inventory;
                    renderInventory();
                }
            } catch (e) {
                console.error('Inventory error:', e);
            }
        }

        function renderInventory() {
            const container = document.getElementById('inventoryTable');
            if (inventory.length === 0) {
                container.innerHTML = `
                    <div class="empty-state">
                        <div class="empty-icon">📦</div>
                        <div class="empty-title">No inventory yet</div>
                        <p>Add your first item</p>
                    </div>
                `;
                return;
            }

            container.innerHTML = `
                <div class="table-container">
                    <table>
                        <thead>
                            <tr>
                                <th>Name</th>
                                <th>SKU</th>
                                <th>Category</th>
                                <th>Quantity</th>
                                <th>Unit Cost</th>
                                <th>Total Value</th>
                                <th>Actions</th>
                            </tr>
                        </thead>
                        <tbody>
                            ${inventory.map(i => `
                                <tr>
                                    <td><strong>${i.name}</strong></td>
                                    <td>${i.sku || '-'}</td>
                                    <td>${i.category}</td>
                                    <td>${i.quantity || 0}</td>
                                    <td>$${(i.unit_cost || 0).toFixed(2)}</td>
                                    <td>$${((i.quantity || 0) * (i.unit_cost || 0)).toFixed(2)}</td>
                                    <td>
                                        <button class="btn btn-secondary btn-small" onclick="editInventory('${i.id}')">Edit</button>
                                        <button class="btn btn-danger btn-small" onclick="deleteInventory('${i.id}')">Delete</button>
                                    </td>
                                </tr>
                            `).join('')}
                        </tbody>
                    </table>
                </div>
            `;
        }

        async function saveInventory(e) {
            e.preventDefault();
            const id = document.getElementById('invId').value;
            const data = {
                name: document.getElementById('invName').value,
                sku: document.getElementById('invSKU').value,
                category: document.getElementById('invCategory').value,
                quantity: parseInt(document.getElementById('invQty').value) || 0,
                unit_cost: parseFloat(document.getElementById('invCost').value) || 0
            };

            try {
                const url = id ? `/api/crm/inventory/${id}` : '/api/crm/inventory';
                const res = await fetch(url, {
                    method: id ? 'PUT' : 'POST',
                    headers: {'Content-Type': 'application/json'},
                    body: JSON.stringify(data)
                });
                const result = await res.json();
                if (result.success) {
                    closeModal('inventoryModal');
                    loadInventory();
                    loadStats();
                    document.getElementById('inventoryForm').reset();
                    alert('Item saved!');
                }
            } catch (e) {
                alert('Error: ' + e.message);
            }
        }

        function editInventory(id) {
            const item = inventory.find(x => x.id === id);
            if (item) {
                document.getElementById('invId').value = item.id;
                document.getElementById('invName').value = item.name;
                document.getElementById('invSKU').value = item.sku || '';
                document.getElementById('invCategory').value = item.category;
                document.getElementById('invQty').value = item.quantity || 0;
                document.getElementById('invCost').value = item.unit_cost || 0;
                openModal('inventoryModal');
            }
        }

        async function deleteInventory(id) {
            if (!confirm('Delete this inventory item?')) return;
            try {
                await fetch(`/api/crm/inventory/${id}`, {method: 'DELETE'});
                loadInventory();
                loadStats();
            } catch (e) {
                alert('Error: ' + e.message);
            }
        }

        async function loadSuppliers() {
            try {
                const res = await fetch('/api/crm/suppliers');
                const data = await res.json();
                if (data.success) {
                    suppliers = data.suppliers;
                    renderSuppliers();
                }
            } catch (e) {
                console.error('Suppliers error:', e);
            }
        }

        function renderSuppliers() {
            const container = document.getElementById('suppliersTable');
            if (suppliers.length === 0) {
                container.innerHTML = `
                    <div class="empty-state">
                        <div class="empty-icon">🏭</div>
                        <div class="empty-title">No suppliers yet</div>
                        <p>Add your first supplier</p>
                    </div>
                `;
                return;
            }

            container.innerHTML = `
                <div class="table-container">
                    <table>
                        <thead>
                            <tr>
                                <th>Company</th>
                                <th>Email</th>
                                <th>Phone</th>
                                <th>Website</th>
                                <th>Actions</th>
                            </tr>
                        </thead>
                        <tbody>
                            ${suppliers.map(s => `
                                <tr>
                                    <td><strong>${s.name}</strong></td>
                                    <td>${s.email || '-'}</td>
                                    <td>${s.phone || '-'}</td>
                                    <td>${s.website || '-'}</td>
                                    <td>
                                        <button class="btn btn-secondary btn-small" onclick="editSupplier('${s.id}')">Edit</button>
                                        <button class="btn btn-danger btn-small" onclick="deleteSupplier('${s.id}')">Delete</button>
                                    </td>
                                </tr>
                            `).join('')}
                        </tbody>
                    </table>
                </div>
            `;
        }

        async function saveSupplier(e) {
            e.preventDefault();
            const id = document.getElementById('supplierId').value;
            const data = {
                name: document.getElementById('supplierName').value,
                email: document.getElementById('supplierEmail').value,
                phone: document.getElementById('supplierPhone').value,
                website: document.getElementById('supplierWeb').value
            };

            try {
                const url = id ? `/api/crm/suppliers/${id}` : '/api/crm/suppliers';
                const res = await fetch(url, {
                    method: id ? 'PUT' : 'POST',
                    headers: {'Content-Type': 'application/json'},
                    body: JSON.stringify(data)
                });
                const result = await res.json();
                if (result.success) {
                    closeModal('supplierModal');
                    loadSuppliers();
                    document.getElementById('supplierForm').reset();
                    alert('Supplier saved!');
                }
            } catch (e) {
                alert('Error: ' + e.message);
            }
        }

        function editSupplier(id) {
            const supplier = suppliers.find(x => x.id === id);
            if (supplier) {
                document.getElementById('supplierId').value = supplier.id;
                document.getElementById('supplierName').value = supplier.name;
                document.getElementById('supplierEmail').value = supplier.email || '';
                document.getElementById('supplierPhone').value = supplier.phone || '';
                document.getElementById('supplierWeb').value = supplier.website || '';
                openModal('supplierModal');
            }
        }

        async function deleteSupplier(id) {
            if (!confirm('Delete this supplier?')) return;
            try {
                await fetch(`/api/crm/suppliers/${id}`, {method: 'DELETE'});
                loadSuppliers();
            } catch (e) {
                alert('Error: ' + e.message);
            }
        }

        async function loadCommunications() {
            try {
                const res = await fetch('/api/crm/communications');
                const data = await res.json();
                if (data.success) {
                    communications = data.communications;
                    renderCommunications();
                }
            } catch (e) {
                console.error('Communications error:', e);
            }
        }

        function renderCommunications() {
            const container = document.getElementById('commTable');
            if (communications.length === 0) {
                container.innerHTML = `
                    <div class="empty-state">
                        <div class="empty-icon">💬</div>
                        <div class="empty-title">No communications yet</div>
                        <p>Log your first interaction</p>
                    </div>
                `;
                return;
            }

            container.innerHTML = `
                <div class="table-container">
                    <table>
                        <thead>
                            <tr>
                                <th>Date</th>
                                <th>Type</th>
                                <th>Customer</th>
                                <th>Subject</th>
                                <th>By</th>
                                <th>Actions</th>
                            </tr>
                        </thead>
                        <tbody>
                            ${communications.map(c => {
                                const customer = customers.find(cust => cust.id === c.customer_id);
                                const date = new Date(c.created_at).toLocaleDateString();
                                return `
                                    <tr>
                                        <td>${date}</td>
                                        <td>${c.type}</td>
                                        <td>${customer ? customer.name : '-'}</td>
                                        <td>${c.subject || '-'}</td>
                                        <td>${c.created_by || 'System'}</td>
                                        <td>
                                            <button class="btn btn-secondary btn-small" onclick="editCommunication('${c.id}')">Edit</button>
                                            <button class="btn btn-danger btn-small" onclick="deleteCommunication('${c.id}')">Delete</button>
                                        </td>
                                    </tr>
                                `;
                            }).join('')}
                        </tbody>
                    </table>
                </div>
            `;
        }

        async function saveComm(e) {
            e.preventDefault();
            const id = document.getElementById('commId').value;
            const data = {
                customer_id: document.getElementById('commCustomer').value,
                type: document.getElementById('commType').value,
                subject: document.getElementById('commSubject').value,
                content: document.getElementById('commContent').value
            };

            try {
                const url = id ? `/api/crm/communications/${id}` : '/api/crm/communications';
                const res = await fetch(url, {
                    method: id ? 'PUT' : 'POST',
                    headers: {'Content-Type': 'application/json'},
                    body: JSON.stringify(data)
                });
                const result = await res.json();
                if (result.success) {
                    closeModal('commModal');
                    loadCommunications();
                    document.getElementById('commForm').reset();
                    alert('Communication saved!');
                }
            } catch (e) {
                alert('Error: ' + e.message);
            }
        }

        function editCommunication(id) {
            const comm = communications.find(x => x.id === id);
            if (comm) {
                document.getElementById('commId').value = comm.id;
                document.getElementById('commCustomer').value = comm.customer_id || '';
                document.getElementById('commType').value = comm.type;
                document.getElementById('commSubject').value = comm.subject || '';
                document.getElementById('commContent').value = comm.content || '';
                openModal('commModal');
            }
        }

        async function deleteCommunication(id) {
            if (!confirm('Delete this communication?')) return;
            try {
                await fetch(`/api/crm/communications/${id}`, {method: 'DELETE'});
                loadCommunications();
            } catch (e) {
                alert('Error: ' + e.message);
            }
        }

        async function loadIntegrations() {
            try {
                const res = await fetch('/api/crm/integrations');
                const data = await res.json();
                if (data.success) {
                    renderIntegrations(data.integrations);
                }
            } catch (e) {
                console.error('Integrations error:', e);
            }
        }

        function renderIntegrations(integrations) {
            const container = document.getElementById('integrationsGrid');
            container.innerHTML = `
                <div style="display: grid; grid-template-columns: repeat(auto-fit, minmax(300px, 1fr)); gap: 20px; margin-top: 20px;">
                    ${Object.entries(integrations).map(([name, config]) => `
                        <div class="card">
                            <h3 style="margin-bottom: 12px; text-transform: capitalize;">${name}</h3>
                            <p style="color: #666; margin-bottom: 16px;">
                                Status: <span class="status-badge status-${config.enabled ? 'active' : 'cancelled'}">
                                    ${config.enabled ? 'Enabled' : 'Disabled'}
                                </span>
                            </p>
                            <button class="btn btn-secondary btn-small">Configure</button>
                        </div>
                    `).join('')}
                </div>
            `;
        }

        // HELPERS
        function populateCustomerDropdowns() {
            const selects = ['projectCustomer', 'commCustomer'];
            selects.forEach(id => {
                const select = document.getElementById(id);
                if (select) {
                    select.innerHTML = '<option value="">Select customer...</option>' +
                        customers.map(c => `<option value="${c.id}">${c.name}</option>`).join('');
                }
            });
        }

        function openModal(modalId) {
            document.getElementById(modalId).classList.add('active');
            // Reset form if new
            const form = document.querySelector(`#${modalId} form`);
            if (form && !form.querySelector('input[type="hidden"]').value) {
                form.reset();
            }
        }

        function closeModal(modalId) {
            document.getElementById(modalId).classList.remove('active');
            const form = document.querySelector(`#${modalId} form`);
            if (form) form.reset();
        }
    </script>
<!-- AI Chat Bubble & Panel - Add this before </body> -->
<div id="aiChatBubble" class="ai-chat-bubble" onclick="toggleAIChat()">
    🧠
</div>

<div id="aiChatPanel" class="ai-chat-panel">
    <div class="ai-chat-header">
        <div style="flex: 1;">
            <h3>🤖 AI Assistant</h3>
            <div style="display: flex; gap: 8px; margin-top: 8px; flex-wrap: wrap;">
                <button id="agentModeToggle" onclick="toggleAgentMode()" style="
                    background: #999;
                    color: white;
                    border: none;
                    padding: 5px 12px;
                    border-radius: 5px;
                    font-size: 0.85em;
                    cursor: pointer;
                ">🔒 Learning: OFF</button>
                <button onclick="document.getElementById('aiChatFileInput').click()" style="
                    background: #556B2F;
                    color: white;
                    border: none;
                    padding: 5px 12px;
                    border-radius: 5px;
                    font-size: 0.85em;
                    cursor: pointer;
                ">📎 Upload</button>
                <input type="file" id="aiChatFileInput" multiple accept=".pdf,.png,.jpg,.jpeg,.doc,.docx,text/*" style="display: none;" onchange="uploadAIChatFiles()">
            </div>
            <div id="agentModeStatus" style="font-size: 0.75em; color: #999; margin-top: 5px;">🔒 Read-only mode</div>
        </div>
        <button onclick="toggleAIChat()" style="background: none; border: none; font-size: 24px; cursor: pointer; color: white;">×</button>
    </div>
    <div class="ai-chat-messages" id="aiChatMessages">
        <div class="ai-message">
            <strong>🤖 AI:</strong> Hi! I can help with CRM questions and tasks. Use 📎 Upload to teach me with documents. Toggle Learning Mode ON to let me modify the app and learn from you.
        </div>
    </div>
    <div class="ai-chat-input">
        <input type="text" id="aiChatInput" placeholder="Ask me anything...">
        <button id="aiChatSendBtn" onclick="sendAIMessage()">Send</button>
    </div>
</div>

<style>
    .ai-chat-bubble {
        display: none !important; /* Hidden - using main chatbot component instead */
    }

    .ai-chat-bubble:hover {
        transform: scale(1.1);
        box-shadow: 0 6px 20px rgba(85, 107, 47, 0.6);
    }

    .ai-chat-panel {
        position: fixed;
        bottom: 100px;
        right: 30px;
        width: 400px;
        height: 500px;
        background: white;
        border-radius: 16px;
        box-shadow: 0 8px 32px rgba(0,0,0,0.2);
        display: none;
        flex-direction: column;
        z-index: 9999;
    }

    .ai-chat-panel.active {
        display: flex;
    }

    .ai-chat-header {
        background: linear-gradient(135deg, #556B2F 0%, #6B8E23 100%);
        color: white;
        padding: 20px;
        border-radius: 16px 16px 0 0;
        display: flex;
        justify-content: space-between;
        align-items: flex-start;
    }

    .ai-chat-header h3 {
        margin: 0;
        font-size: 18px;
    }

    .ai-chat-messages {
        flex: 1;
        overflow-y: auto;
        padding: 20px;
        background: var(--bg-primary);
    }

    .ai-message {
        background: var(--bg-secondary);
        padding: 12px;
        border-radius: 8px;
        margin-bottom: 10px;
        box-shadow: 0 1px 3px rgba(0,0,0,0.1);
    }

    .user-message {
        background: linear-gradient(135deg, #556B2F 0%, #6B8E23 100%);
        color: white;
        padding: 12px;
        border-radius: 8px;
        margin-bottom: 10px;
        text-align: right;
    }

    .ai-chat-input {
        padding: 15px;
        border-top: 1px solid #ddd;
        display: flex;
        gap: 10px;
    }

    .ai-chat-input input {
        flex: 1;
        padding: 10px;
        border: 1px solid #ddd;
        border-radius: 8px;
        font-size: 14px;
    }

    .ai-chat-input button {
        padding: 10px 20px;
        background: linear-gradient(135deg, #556B2F 0%, #6B8E23 100%);
        color: white;
        border: none;
        border-radius: 8px;
        cursor: pointer;
        font-weight: 600;
    }

    .ai-chat-input button:disabled {
        opacity: 0.5;
        cursor: not-allowed;
    }
</style>

<script>
    let agentMode = false;

    function toggleAIChat() {
        document.getElementById('aiChatPanel').classList.toggle('active');
    }

    function toggleAgentMode() {
        agentMode = !agentMode;
        const btn = document.getElementById('agentModeToggle');
        const status = document.getElementById('agentModeStatus');
        if (agentMode) {
            btn.textContent = '🔓 Learning: ON';
            btn.style.background = '#6B8E23';
            status.textContent = '🔓 Can modify app & learn';
            status.style.color = '#6B8E23';
        } else {
            btn.textContent = '🔒 Learning: OFF';
            btn.style.background = '#999';
            status.textContent = '🔒 Read-only mode';
            status.style.color = '#999';
        }
    }

    async function uploadAIChatFiles() {
        const fileInput = document.getElementById('aiChatFileInput');
        const messages = document.getElementById('aiChatMessages');

        if (!fileInput.files || fileInput.files.length === 0) return;

        const formData = new FormData();
        for (let file of fileInput.files) {
            formData.append('files', file);
        }
        formData.append('notes', `Uploaded via CRM chat on ${new Date().toLocaleString()}`);

        try {
            messages.innerHTML += `<div style="text-align: center; padding: 8px; color: #999; font-size: 0.9em;">Uploading ${fileInput.files.length} file(s)...</div>`;
            messages.scrollTop = messages.scrollHeight;

            const response = await fetch('/api/upload-learning-data', {
                method: 'POST',
                body: formData
            });

            const data = await response.json();

            if (data.success) {
                messages.innerHTML += `<div class="ai-message" style="background: #d4edda;"><strong>✅ System:</strong> Uploaded and learned from ${fileInput.files.length} file(s)!</div>`;
                fileInput.value = '';
            } else {
                messages.innerHTML += `<div class="ai-message" style="background: #f8d7da;"><strong>❌ Error:</strong> ${data.error}</div>`;
            }

            messages.scrollTop = messages.scrollHeight;
        } catch (error) {
            messages.innerHTML += `<div class="ai-message" style="background: #f8d7da;"><strong>❌ Error:</strong> ${error.message}</div>`;
            messages.scrollTop = messages.scrollHeight;
        }
    }

    let conversationHistory = [];

    async function sendAIMessage() {
        const input = document.getElementById('aiChatInput');
        const messages = document.getElementById('aiChatMessages');
        const sendBtn = document.getElementById('aiChatSendBtn');
        const question = input.value.trim();

        if (!question) return;

        // Add user message
        messages.innerHTML += `<div class="user-message"><strong>You:</strong> ${question}</div>`;
        input.value = '';
        sendBtn.disabled = true;

        // Add to history
        conversationHistory.push({
            role: 'user',
            content: question
        });

        // Scroll to bottom
        messages.scrollTop = messages.scrollHeight;

        try {
            const response = await fetch('/api/ai-chat', {
                method: 'POST',
                headers: {'Content-Type': 'application/json'},
                body: JSON.stringify({
                    message: question,
                    agent_mode: agentMode,
                    conversation_history: conversationHistory.slice(-10), // Keep last 10 messages
                    current_page: 'crm'
                })
            });

            const data = await response.json();

            if (data.success && data.response) {
                messages.innerHTML += `<div class="ai-message"><strong>🤖 AI:</strong> ${data.response.replace(/\n/g, '<br>')}</div>`;

                // Add to history
                conversationHistory.push({
                    role: 'assistant',
                    content: data.response
                });
            }

            if (data.actions_taken && data.actions_taken.length > 0) {
                data.actions_taken.forEach(action => {
                    messages.innerHTML += `<div class="ai-message" style="background: #e8f5e9;"><strong>✅ Action:</strong> ${action.description || action.action}</div>`;
                });

                // Reload data if actions were taken
                loadAllData();
            }
        } catch (error) {
            messages.innerHTML += `<div class="ai-message" style="background: #fee;"><strong>❌ Error:</strong> ${error.message}</div>`;
        }

        sendBtn.disabled = false;
        messages.scrollTop = messages.scrollHeight;
    }

    // Enter key to send
    document.addEventListener('DOMContentLoaded', function() {
        const input = document.getElementById('aiChatInput');
        if (input) {
            input.addEventListener('keypress', function(e) {
                if (e.key === 'Enter') {
                    sendAIMessage();
                }
            });
        }
    });

    // ========== INVENTORY MANAGEMENT ==========
    let inventory = [];
    let filteredInventory = [];

    async function loadInventory() {
        try {
            const res = await fetch('/api/inventory');
            const data = await res.json();
            if (data.success) {
                inventory = data.inventory;
                filteredInventory = inventory;
                renderInventory();
            }
        } catch (e) {
            console.error('Inventory error:', e);
        }
    }

    function filterInventory() {
        const typeFilter = document.getElementById('inventoryTypeFilter').value;
        const tierFilter = document.getElementById('inventoryTierFilter').value;
        
        filteredInventory = inventory.filter(item => {
            const typeMatch = !typeFilter || item.automation_type === typeFilter;
            const tierMatch = !tierFilter || item.tier === tierFilter;
            return typeMatch && tierMatch;
        });
        
        renderInventory();
    }

    function renderInventory() {
        const container = document.getElementById('inventoryTable');
        if (!filteredInventory || filteredInventory.length === 0) {
            container.innerHTML = '<div style="text-align:center;padding:40px;color:#999;">No inventory items found. Import from Simpro to add products.</div>';
            return;
        }

        const typeIcons = {
            lighting: '💡', shading: '🪟', security_access: '🔐',
            climate: '🌡', audio: '🔊', networking: '🌐',
            power: '⚡', other: '📦'
        };

        container.innerHTML = `
            <div style="overflow-x: auto;">
                <table style="width:100%;border-collapse:collapse;">
                    <thead style="background:#f8f9fa;">
                        <tr>
                            <th style="padding:12px;text-align:left;border-bottom:2px solid #dee2e6;">Item</th>
                            <th style="padding:12px;text-align:left;border-bottom:2px solid #dee2e6;">SKU</th>
                            <th style="padding:12px;text-align:left;border-bottom:2px solid #dee2e6;">Type</th>
                            <th style="padding:12px;text-align:left;border-bottom:2px solid #dee2e6;">Tier</th>
                            <th style="padding:12px;text-align:right;border-bottom:2px solid #dee2e6;">Price</th>
                            <th style="padding:12px;text-align:center;border-bottom:2px solid #dee2e6;">Stock</th>
                            <th style="padding:12px;text-align:left;border-bottom:2px solid #dee2e6;">Source</th>
                        </tr>
                    </thead>
                    <tbody>
                        ${filteredInventory.map(item => {
                            const price = item.price && item.price[item.tier] ? item.price[item.tier] : (item.price && item.price.basic ? item.price.basic : 0);
                            return `
                                <tr style="border-bottom:1px solid #e9ecef;">
                                    <td style="padding:12px;">
                                        <div style="font-weight:600;">${item.name || 'Unknown'}</div>
                                        <div style="font-size:0.85em;color:#666;margin-top:4px;">${(item.description || '').substring(0, 60)}...</div>
                                    </td>
                                    <td style="padding:12px;">${item.sku || '-'}</td>
                                    <td style="padding:12px;">${typeIcons[item.automation_type] || '📦'} ${item.automation_type || 'other'}</td>
                                    <td style="padding:12px;">
                                        <span style="padding:4px 12px;border-radius:12px;font-size:0.85em;font-weight:600;
                                            ${item.tier === 'basic' ? 'background:#e3f2fd;color:#1976d2;' : 
                                              item.tier === 'premium' ? 'background:#fff3e0;color:#f57c00;' : 
                                              'background:#f3e5f5;color:#7b1fa2;'}">
                                            ${item.tier || 'basic'}
                                        </span>
                                    </td>
                                    <td style="padding:12px;text-align:right;font-weight:600;">$${price.toFixed(2)}</td>
                                    <td style="padding:12px;text-align:center;">${item.stock_quantity || 0}</td>
                                    <td style="padding:12px;">
                                        <span style="padding:3px 8px;border-radius:6px;font-size:0.8em;background:#f5f5f5;color:#666;">
                                            ${item.source || 'manual'}
                                        </span>
                                    </td>
                                </tr>
                            `;
                        }).join('')}
                    </tbody>
                </table>
            </div>
        `;
    }

    // Load inventory when page loads
    if (window.location.hash === '#inventory') {
        loadInventory();
    }

    // ==================== GOOGLE INTEGRATION FUNCTIONS ====================

    function toggleGoogleConfig() {
        const form = document.getElementById('googleConfigForm');
        form.style.display = form.style.display === 'none' ? 'block' : 'none';

        if (form.style.display === 'block') {
            loadGoogleConfig();
        }
    }

    async function loadGoogleConfig() {
        try {
            const res = await fetch('/api/crm/google/config');
            const data = await res.json();

            if (data.success) {
                document.getElementById('googleClientId').value = data.config.client_id || '';
                document.getElementById('googleRedirectUri').value = data.config.redirect_uri || '';
                document.getElementById('googleCalendarEnabled').checked = data.config.calendar_enabled || false;
                document.getElementById('googleGmailEnabled').checked = data.config.gmail_enabled || false;

                // Update connection status
                updateGoogleConnectionStatus(data.config.connected);
            }
        } catch (e) {
            console.error('Error loading Google config:', e);
        }
    }

    function updateGoogleConnectionStatus(connected) {
        const status = document.getElementById('googleConnectionStatus');
        const btnConnect = document.getElementById('btnConnectGoogle');
        const btnDisconnect = document.getElementById('btnDisconnectGoogle');

        if (connected) {
            status.textContent = 'Connected';
            status.className = 'status-badge status-completed';
            btnConnect.style.display = 'none';
            btnDisconnect.style.display = 'inline-block';
        } else {
            status.textContent = 'Not Connected';
            status.className = 'status-badge status-pending';
            btnConnect.style.display = 'inline-block';
            btnDisconnect.style.display = 'none';
        }
    }

    async function saveGoogleConfig(e) {
        e.preventDefault();

        const config = {
            client_id: document.getElementById('googleClientId').value,
            client_secret: document.getElementById('googleClientSecret').value,
            redirect_uri: document.getElementById('googleRedirectUri').value,
            calendar_enabled: document.getElementById('googleCalendarEnabled').checked,
            gmail_enabled: document.getElementById('googleGmailEnabled').checked
        };

        try {
            const res = await fetch('/api/crm/google/config', {
                method: 'POST',
                headers: { 'Content-Type': 'application/json' },
                body: JSON.stringify(config)
            });
            const data = await res.json();

            if (data.success) {
                showNotification('Google configuration saved', 'success');
            } else {
                showNotification(data.error || 'Failed to save configuration', 'error');
            }
        } catch (e) {
            showNotification('Error saving configuration', 'error');
        }
    }

    async function connectGoogle() {
        try {
            const res = await fetch('/api/crm/google/auth-url');
            const data = await res.json();

            if (data.success) {
                // Open Google OAuth in new window
                const authWindow = window.open(data.auth_url, 'Google Auth', 'width=600,height=700');

                // Listen for callback
                window.addEventListener('message', async function handler(event) {
                    if (event.data.type === 'google-auth-callback') {
                        authWindow.close();
                        window.removeEventListener('message', handler);

                        // Exchange code for tokens
                        const callbackRes = await fetch('/api/crm/google/callback', {
                            method: 'POST',
                            headers: { 'Content-Type': 'application/json' },
                            body: JSON.stringify({ code: event.data.code })
                        });
                        const callbackData = await callbackRes.json();

                        if (callbackData.success) {
                            showNotification('Google account connected successfully', 'success');
                            updateGoogleConnectionStatus(true);
                        } else {
                            showNotification(callbackData.error || 'Failed to connect', 'error');
                        }
                    }
                });

                // Show instructions for manual code entry
                showNotification('Complete authorization in the new window. If redirected, copy the code from the URL and enter it below.', 'info');

            } else {
                showNotification(data.error || 'Failed to get auth URL', 'error');
            }
        } catch (e) {
            showNotification('Error connecting to Google', 'error');
        }
    }

    async function disconnectGoogle() {
        if (!confirm('Are you sure you want to disconnect your Google account?')) return;

        try {
            const res = await fetch('/api/crm/google/disconnect', {
                method: 'POST'
            });
            const data = await res.json();

            if (data.success) {
                showNotification('Google account disconnected', 'success');
                updateGoogleConnectionStatus(false);
            } else {
                showNotification(data.error || 'Failed to disconnect', 'error');
            }
        } catch (e) {
            showNotification('Error disconnecting', 'error');
        }
    }

    async function loadGoogleCalendarEvents() {
        const container = document.getElementById('googleCalendarEvents');
        container.innerHTML = '<div class="loading"><div class="spinner"></div><p>Loading events...</p></div>';

        try {
            const res = await fetch('/api/crm/google/calendar/events');
            const data = await res.json();

            if (data.success) {
                if (data.events.length === 0) {
                    container.innerHTML = `
                        <div class="empty-state" style="padding: 40px;">
                            <div class="empty-icon">📅</div>
                            <div class="empty-title">No upcoming events</div>
                        </div>
                    `;
                } else {
                    container.innerHTML = data.events.map(event => `
                        <div style="padding: 12px; border: 1px solid #e9ecef; border-radius: 8px; margin-bottom: 8px;">
                            <div style="font-weight: 600;">${event.summary || 'Untitled'}</div>
                            <div style="font-size: 12px; color: #666; margin-top: 4px;">
                                ${formatEventTime(event.start)} - ${formatEventTime(event.end)}
                            </div>
                            ${event.location ? `<div style="font-size: 12px; color: #888; margin-top: 4px;">📍 ${event.location}</div>` : ''}
                        </div>
                    `).join('');
                }
            } else {
                container.innerHTML = `
                    <div class="empty-state" style="padding: 40px;">
                        <div class="empty-icon">⚠️</div>
                        <div class="empty-title">Error loading events</div>
                        <p>${data.error || 'Please connect your Google account'}</p>
                    </div>
                `;
            }
        } catch (e) {
            container.innerHTML = `
                <div class="empty-state" style="padding: 40px;">
                    <div class="empty-icon">⚠️</div>
                    <div class="empty-title">Error</div>
                    <p>${e.message}</p>
                </div>
            `;
        }
    }

    function formatEventTime(eventTime) {
        if (!eventTime) return '';
        const date = eventTime.dateTime || eventTime.date;
        if (!date) return '';
        return new Date(date).toLocaleString();
    }

    async function createGoogleCalendarEvent(e) {
        e.preventDefault();

        const startTime = new Date(document.getElementById('googleEventStart').value).toISOString();
        const endTime = new Date(document.getElementById('googleEventEnd').value).toISOString();
        const attendeesStr = document.getElementById('googleEventAttendees').value;
        const attendees = attendeesStr ? attendeesStr.split(',').map(e => e.trim()).filter(e => e) : [];
        const reminderMinutes = document.getElementById('googleEventReminder').value;

        const eventData = {
            title: document.getElementById('googleEventTitle').value,
            description: document.getElementById('googleEventDescription').value,
            location: document.getElementById('googleEventLocation').value,
            start_time: startTime,
            end_time: endTime,
            attendees: attendees,
            timezone: Intl.DateTimeFormat().resolvedOptions().timeZone
        };

        if (reminderMinutes) {
            eventData.reminder_minutes = parseInt(reminderMinutes);
        }

        try {
            const res = await fetch('/api/crm/google/calendar/events', {
                method: 'POST',
                headers: { 'Content-Type': 'application/json' },
                body: JSON.stringify(eventData)
            });
            const data = await res.json();

            if (data.success) {
                showNotification('Event created successfully', 'success');
                closeModal('googleEventModal');
                document.querySelector('#googleEventModal form').reset();
                loadGoogleCalendarEvents();
            } else {
                showNotification(data.error || 'Failed to create event', 'error');
            }
        } catch (e) {
            showNotification('Error creating event', 'error');
        }
    }

    async function sendGmailEmail(e) {
        e.preventDefault();

        const emailData = {
            to: document.getElementById('gmailTo').value,
            subject: document.getElementById('gmailSubject').value,
            body: document.getElementById('gmailBody').value
        };

        try {
            const res = await fetch('/api/crm/google/gmail/send', {
                method: 'POST',
                headers: { 'Content-Type': 'application/json' },
                body: JSON.stringify(emailData)
            });
            const data = await res.json();

            if (data.success) {
                showNotification('Email sent successfully', 'success');
                document.getElementById('gmailTo').value = '';
                document.getElementById('gmailSubject').value = '';
                document.getElementById('gmailBody').value = '';
            } else {
                showNotification(data.error || 'Failed to send email', 'error');
            }
        } catch (e) {
            showNotification('Error sending email', 'error');
        }
    }

    // Load Google config when section is shown
    document.addEventListener('DOMContentLoaded', function() {
        const googleSection = document.getElementById('google-integrations');
        if (googleSection) {
            const observer = new MutationObserver(function(mutations) {
                mutations.forEach(function(mutation) {
                    if (mutation.target.classList.contains('active')) {
                        loadGoogleConfig();
                    }
                });
            });
            observer.observe(googleSection, { attributes: true, attributeFilter: ['class'] });
        }
    });

    // ============================================================================
    // CRM EXTENDED MODULES - PEOPLE, JOBS, MATERIALS, PAYMENTS
    // ============================================================================

    // STATE for new modules
    let people = [];
    let jobs = [];
    let materials = [];
    let payments = [];

    // Add to loadAllData function
    const originalLoadAllData = loadAllData;
    loadAllData = async function() {
        await originalLoadAllData();
        await Promise.all([
            loadPeople('employee'),
            loadPeople('customer'),
            loadPeople('supplier'),
            loadPeople('contractor'),
            loadPeople('contact'),
            loadJobs('in_progress'),
            loadJobs('upcoming'),
            loadJobs('pending'),
            loadJobs('finished'),
            loadJobs('recurring'),
            loadMaterials('stock'),
            loadMaterials('order'),
            loadPayments('to_us'),
            loadPayments('to_suppliers')
        ]);
    };

    // ============================================================================
    // PEOPLE MODULE
    // ============================================================================

    async function loadPeople(type) {
        try {
            const res = await fetch(`/api/crm/people?type=${type}`);
            const data = await res.json();
            if (data.success) {
                renderPeople(data.people, type);
            }
        } catch (e) {
            console.error(`Error loading ${type}:`, e);
        }
    }

    function renderPeople(peopleList, type) {
        const containerId = type === 'employee' ? 'employeesTable' :
                           type === 'customer' ? 'customersTableNew' :
                           type === 'supplier' ? 'suppliersTableNew' :
                           type === 'contractor' ? 'contractorsTable' :
                           'contactsTable';

        const container = document.getElementById(containerId);
        if (!container) return;

        if (peopleList.length === 0) {
            const labels = {
                'employee': 'employees',
                'customer': 'customers',
                'supplier': 'suppliers',
                'contractor': 'contractors',
                'contact': 'contacts'
            };
            container.innerHTML = `
                <div class="empty-state">
                    <div class="empty-icon">👤</div>
                    <div class="empty-title">No ${labels[type]} yet</div>
                    <p>Add your first ${type} to get started</p>
                </div>
            `;
            return;
        }

        container.innerHTML = `
            <div class="table-container">
                <table>
                    <thead>
                        <tr>
                            <th>Name</th>
                            <th>Company</th>
                            <th>Email</th>
                            <th>Phone</th>
                            <th>Address</th>
                            <th>Actions</th>
                        </tr>
                    </thead>
                    <tbody>
                        ${peopleList.map(p => `
                            <tr>
                                <td><strong>${p.name}</strong></td>
                                <td>${p.company || '-'}</td>
                                <td>${p.email || '-'}</td>
                                <td>${p.phone || '-'}</td>
                                <td>${p.address || '-'}</td>
                                <td>
                                    <button class="btn btn-secondary btn-small" onclick="addPersonToCalendar('${p.id}', '${p.name}', '${type}')" title="Schedule Meeting">📅</button>
                                    <button class="btn btn-secondary btn-small" onclick="editPerson('${p.id}', '${type}')">Edit</button>
                                    <button class="btn btn-danger btn-small" onclick="deletePerson('${p.id}', '${type}')">Delete</button>
                                </td>
                            </tr>
                        `).join('')}
                    </tbody>
                </table>
            </div>
        `;
    }

    function searchPeople(type) {
        const searchId = type === 'employee' ? 'employeeSearch' :
                        type === 'customer' ? 'customerSearch' :
                        type === 'supplier' ? 'suppliersSearch' :
                        type === 'contractor' ? 'contractorSearch' :
                        'contactSearch';

        const search = document.getElementById(searchId).value.toLowerCase();
        // Reload with search filter
        loadPeople(type, search);
    }

    function openPersonModal(type) {
        document.getElementById('personId').value = '';
        document.getElementById('personType').value = type;
        document.getElementById('personName').value = '';
        document.getElementById('personCompany').value = '';
        document.getElementById('personEmail').value = '';
        document.getElementById('personPhone').value = '';
        document.getElementById('personAddress').value = '';
        document.getElementById('personNotes').value = '';

        const labels = {
            'employee': 'Employee',
            'customer': 'Customer',
            'supplier': 'Supplier',
            'contractor': 'Contractor',
            'contact': 'Contact'
        };
        document.querySelector('#personModal h2').textContent = `Add ${labels[type]}`;
        openModal('personModal');
    }

    function editPerson(id, type) {
        fetch(`/api/crm/people/${id}`)
            .then(res => res.json())
            .then(data => {
                if (data.success) {
                    const p = data.person;
                    document.getElementById('personId').value = p.id;
                    document.getElementById('personType').value = p.type;
                    document.getElementById('personName').value = p.name;
                    document.getElementById('personCompany').value = p.company || '';
                    document.getElementById('personEmail').value = p.email || '';
                    document.getElementById('personPhone').value = p.phone || '';
                    document.getElementById('personAddress').value = p.address || '';
                    document.getElementById('personNotes').value = p.notes || '';

                    const labels = {
                        'employee': 'Employee',
                        'customer': 'Customer',
                        'supplier': 'Supplier',
                        'contractor': 'Contractor',
                        'contact': 'Contact'
                    };
                    document.querySelector('#personModal h2').textContent = `Edit ${labels[type]}`;
                    openModal('personModal');
                }
            });
    }

    async function savePerson(e) {
        e.preventDefault();
        const id = document.getElementById('personId').value;
        const type = document.getElementById('personType').value;

        const data = {
            type: type,
            name: document.getElementById('personName').value,
            company: document.getElementById('personCompany').value,
            email: document.getElementById('personEmail').value,
            phone: document.getElementById('personPhone').value,
            address: document.getElementById('personAddress').value,
            notes: document.getElementById('personNotes').value
        };

        try {
            const url = id ? `/api/crm/people/${id}` : '/api/crm/people';
            const res = await fetch(url, {
                method: id ? 'PUT' : 'POST',
                headers: {'Content-Type': 'application/json'},
                body: JSON.stringify(data)
            });
            const result = await res.json();

            if (result.success) {
                closeModal('personModal');
                loadPeople(type);
                showToast(`${type.charAt(0).toUpperCase() + type.slice(1)} saved successfully!`, 'success');
            } else {
                showToast('Error saving: ' + result.error, 'error');
            }
        } catch (e) {
            showToast('Error: ' + e.message, 'error');
        }
    }

    async function deletePerson(id, type) {
        if (!confirm('Are you sure you want to delete this person?')) return;

        try {
            const res = await fetch(`/api/crm/people/${id}`, {method: 'DELETE'});
            const result = await res.json();

            if (result.success) {
                loadPeople(type);
                showToast('Person deleted successfully', 'success');
            } else {
                showToast('Error deleting: ' + result.error, 'error');
            }
        } catch (e) {
            showToast('Error: ' + e.message, 'error');
        }
    }

    // ============================================================================
    // JOBS MODULE
    // ============================================================================

    async function loadJobs(status) {
        try {
            const res = await fetch(`/api/crm/jobs?status=${status}`);
            const data = await res.json();
            if (data.success) {
                renderJobs(data.jobs, status);
            }
        } catch (e) {
            console.error(`Error loading ${status} jobs:`, e);
        }
    }

    function renderJobs(jobsList, status) {
        const containerMap = {
            'in_progress': 'jobsInProgressTable',
            'upcoming': 'jobsUpcomingTable',
            'pending': 'jobsPendingTable',
            'finished': 'jobsFinishedTable',
            'recurring': 'jobsRecurringTable'
        };

        const container = document.getElementById(containerMap[status]);
        if (!container) return;

        if (jobsList.length === 0) {
            const labels = {
                'in_progress': 'jobs in progress',
                'upcoming': 'upcoming jobs',
                'pending': 'pending jobs',
                'finished': 'finished jobs',
                'recurring': 'recurring jobs'
            };
            container.innerHTML = `
                <div class="empty-state">
                    <div class="empty-icon">💼</div>
                    <div class="empty-title">No ${labels[status]}</div>
                    <p>Add your first job to get started</p>
                </div>
            `;
            return;
        }

        container.innerHTML = `
            <div class="table-container">
                <table>
                    <thead>
                        <tr>
                            <th>Name</th>
                            <th>Customer</th>
                            <th>Start Date</th>
                            <th>Due Date</th>
                            <th>Value</th>
                            ${status === 'recurring' ? '<th>Schedule</th>' : ''}
                            <th>Actions</th>
                        </tr>
                    </thead>
                    <tbody>
                        ${jobsList.map(j => `
                            <tr>
                                <td><strong>${j.name}</strong></td>
                                <td>${j.customer_id || '-'}</td>
                                <td>${j.start_date || '-'}</td>
                                <td>${j.due_date || '-'}</td>
                                <td>$${(j.value || 0).toLocaleString()}</td>
                                ${status === 'recurring' ? `<td>${j.recurring_schedule || '-'}</td>` : ''}
                                <td>
                                    <button class="btn btn-secondary btn-small" onclick="addJobToCalendar('${j.id}', '${j.name}', '${j.start_date}', '${j.due_date}')" title="Add to Calendar">📅</button>
                                    <button class="btn btn-secondary btn-small" onclick="editJob('${j.id}', '${status}')">Edit</button>
                                    <button class="btn btn-danger btn-small" onclick="deleteJob('${j.id}', '${status}')">Delete</button>
                                </td>
                            </tr>
                        `).join('')}
                    </tbody>
                </table>
            </div>
        `;
    }

    function searchJobs(status) {
        const searchMap = {
            'in_progress': 'jobsInProgressSearch',
            'upcoming': 'jobsUpcomingSearch',
            'pending': 'jobsPendingSearch',
            'finished': 'jobsFinishedSearch',
            'recurring': 'jobsRecurringSearch'
        };

        const search = document.getElementById(searchMap[status]).value.toLowerCase();
        loadJobs(status, search);
    }

    function openJobModal(status) {
        document.getElementById('jobId').value = '';
        document.getElementById('jobStatus').value = status;
        document.getElementById('jobName').value = '';
        document.getElementById('jobCustomer').value = '';
        document.getElementById('jobDescription').value = '';
        document.getElementById('jobStartDate').value = '';
        document.getElementById('jobDueDate').value = '';
        document.getElementById('jobValue').value = '';
        document.getElementById('jobRecurring').value = '';

        const labels = {
            'in_progress': 'In Progress Job',
            'upcoming': 'Upcoming Job',
            'pending': 'Pending Job',
            'finished': 'Finished Job',
            'recurring': 'Recurring Job'
        };
        document.querySelector('#jobModal h2').textContent = `Add ${labels[status]}`;

        // Show/hide recurring schedule field
        const recurringField = document.querySelector('#jobRecurring').closest('.form-group');
        recurringField.style.display = status === 'recurring' ? 'block' : 'none';

        openModal('jobModal');
    }

    function editJob(id, status) {
        fetch(`/api/crm/jobs/${id}`)
            .then(res => res.json())
            .then(data => {
                if (data.success) {
                    const j = data.job;
                    document.getElementById('jobId').value = j.id;
                    document.getElementById('jobStatus').value = j.status;
                    document.getElementById('jobName').value = j.name;
                    document.getElementById('jobCustomer').value = j.customer_id || '';
                    document.getElementById('jobDescription').value = j.description || '';
                    document.getElementById('jobStartDate').value = j.start_date || '';
                    document.getElementById('jobDueDate').value = j.due_date || '';
                    document.getElementById('jobValue').value = j.value || '';
                    document.getElementById('jobRecurring').value = j.recurring_schedule || '';

                    const labels = {
                        'in_progress': 'In Progress Job',
                        'upcoming': 'Upcoming Job',
                        'pending': 'Pending Job',
                        'finished': 'Finished Job',
                        'recurring': 'Recurring Job'
                    };
                    document.querySelector('#jobModal h2').textContent = `Edit ${labels[status]}`;

                    // Show/hide recurring schedule field
                    const recurringField = document.querySelector('#jobRecurring').closest('.form-group');
                    recurringField.style.display = status === 'recurring' ? 'block' : 'none';

                    openModal('jobModal');
                }
            });
    }

    async function saveJob(e) {
        e.preventDefault();
        const id = document.getElementById('jobId').value;
        const status = document.getElementById('jobStatus').value;

        const data = {
            status: status,
            name: document.getElementById('jobName').value,
            customer_id: document.getElementById('jobCustomer').value,
            description: document.getElementById('jobDescription').value,
            start_date: document.getElementById('jobStartDate').value,
            due_date: document.getElementById('jobDueDate').value,
            value: parseFloat(document.getElementById('jobValue').value) || 0,
            recurring_schedule: document.getElementById('jobRecurring').value
        };

        try {
            const url = id ? `/api/crm/jobs/${id}` : '/api/crm/jobs';
            const res = await fetch(url, {
                method: id ? 'PUT' : 'POST',
                headers: {'Content-Type': 'application/json'},
                body: JSON.stringify(data)
            });
            const result = await res.json();

            if (result.success) {
                closeModal('jobModal');
                loadJobs(status);
                showToast('Job saved successfully!', 'success');
            } else {
                showToast('Error saving: ' + result.error, 'error');
            }
        } catch (e) {
            showToast('Error: ' + e.message, 'error');
        }
    }

    async function deleteJob(id, status) {
        if (!confirm('Are you sure you want to delete this job?')) return;

        try {
            const res = await fetch(`/api/crm/jobs/${id}`, {method: 'DELETE'});
            const result = await res.json();

            if (result.success) {
                loadJobs(status);
                showToast('Job deleted successfully', 'success');
            } else {
                showToast('Error deleting: ' + result.error, 'error');
            }
        } catch (e) {
            showToast('Error: ' + e.message, 'error');
        }
    }

    // ============================================================================
    // MATERIALS MODULE
    // ============================================================================

    async function loadMaterials(type, location = null) {
        try {
            let url = `/api/crm/materials?type=${type}`;
            if (location) url += `&location=${location}`;

            const res = await fetch(url);
            const data = await res.json();
            if (data.success) {
                renderMaterials(data.materials, type);
            }
        } catch (e) {
            console.error(`Error loading ${type} materials:`, e);
        }
    }

    function filterMaterials(type) {
        const filterId = type === 'stock' ? 'stockLocationFilter' : 'ordersLocationFilter';
        const location = document.getElementById(filterId).value;
        loadMaterials(type, location);
    }

    function renderMaterials(materialsList, type) {
        const containerId = type === 'stock' ? 'stockTable' : 'ordersTable';
        const container = document.getElementById(containerId);
        if (!container) return;

        if (materialsList.length === 0) {
            container.innerHTML = `
                <div class="empty-state">
                    <div class="empty-icon">📦</div>
                    <div class="empty-title">No ${type} materials</div>
                    <p>Add your first material to get started</p>
                </div>
            `;
            return;
        }

        container.innerHTML = `
            <div class="table-container">
                <table>
                    <thead>
                        <tr>
                            <th>Name</th>
                            <th>Category</th>
                            <th>Location</th>
                            <th>Quantity</th>
                            <th>Unit Price</th>
                            <th>Total Value</th>
                            <th>Actions</th>
                        </tr>
                    </thead>
                    <tbody>
                        ${materialsList.map(m => `
                            <tr>
                                <td><strong>${m.name}</strong></td>
                                <td>${m.category || '-'}</td>
                                <td>${m.location || '-'}</td>
                                <td>${m.quantity || 0}</td>
                                <td>$${(m.unit_price || 0).toFixed(2)}</td>
                                <td>$${((m.quantity || 0) * (m.unit_price || 0)).toFixed(2)}</td>
                                <td>
                                    <button class="btn btn-secondary btn-small" onclick="editMaterial('${m.id}', '${type}')">Edit</button>
                                    <button class="btn btn-danger btn-small" onclick="deleteMaterial('${m.id}', '${type}')">Delete</button>
                                </td>
                            </tr>
                        `).join('')}
                    </tbody>
                </table>
            </div>
        `;
    }

    function searchMaterials(type) {
        const searchId = type === 'stock' ? 'stockSearch' : 'ordersSearch';
        const search = document.getElementById(searchId).value.toLowerCase();
        loadMaterials(type, null, search);
    }

    function openMaterialModal(type) {
        document.getElementById('materialId').value = '';
        document.getElementById('materialType').value = type;
        document.getElementById('materialName').value = '';
        document.getElementById('materialCategory').value = '';
        document.getElementById('materialLocation').value = 'sydney';
        document.getElementById('materialQuantity').value = '';
        document.getElementById('materialPrice').value = '';
        document.getElementById('materialSupplier').value = '';

        document.querySelector('#materialModal h2').textContent = type === 'stock' ? 'Add Stock Item' : 'Add Order';
        openModal('materialModal');
    }

    function editMaterial(id, type) {
        fetch(`/api/crm/materials/${id}`)
            .then(res => res.json())
            .then(data => {
                if (data.success) {
                    const m = data.material;
                    document.getElementById('materialId').value = m.id;
                    document.getElementById('materialType').value = m.type;
                    document.getElementById('materialName').value = m.name;
                    document.getElementById('materialCategory').value = m.category || '';
                    document.getElementById('materialLocation').value = m.location || 'sydney';
                    document.getElementById('materialQuantity').value = m.quantity || '';
                    document.getElementById('materialPrice').value = m.unit_price || '';
                    document.getElementById('materialSupplier').value = m.supplier_id || '';

                    document.querySelector('#materialModal h2').textContent = type === 'stock' ? 'Edit Stock Item' : 'Edit Order';
                    openModal('materialModal');
                }
            });
    }

    async function saveMaterial(e) {
        e.preventDefault();
        const id = document.getElementById('materialId').value;
        const type = document.getElementById('materialType').value;

        const data = {
            type: type,
            name: document.getElementById('materialName').value,
            category: document.getElementById('materialCategory').value,
            location: document.getElementById('materialLocation').value,
            quantity: parseInt(document.getElementById('materialQuantity').value) || 0,
            unit_price: parseFloat(document.getElementById('materialPrice').value) || 0,
            supplier_id: document.getElementById('materialSupplier').value
        };

        try {
            const url = id ? `/api/crm/materials/${id}` : '/api/crm/materials';
            const res = await fetch(url, {
                method: id ? 'PUT' : 'POST',
                headers: {'Content-Type': 'application/json'},
                body: JSON.stringify(data)
            });
            const result = await res.json();

            if (result.success) {
                closeModal('materialModal');
                loadMaterials(type);
                showToast('Material saved successfully!', 'success');
            } else {
                showToast('Error saving: ' + result.error, 'error');
            }
        } catch (e) {
            showToast('Error: ' + e.message, 'error');
        }
    }

    async function deleteMaterial(id, type) {
        if (!confirm('Are you sure you want to delete this material?')) return;

        try {
            const res = await fetch(`/api/crm/materials/${id}`, {method: 'DELETE'});
            const result = await res.json();

            if (result.success) {
                loadMaterials(type);
                showToast('Material deleted successfully', 'success');
            } else {
                showToast('Error deleting: ' + result.error, 'error');
            }
        } catch (e) {
            showToast('Error: ' + e.message, 'error');
        }
    }

    // ============================================================================
    // PAYMENTS MODULE
    // ============================================================================

    async function loadPayments(direction, status = null) {
        try {
            let url = `/api/crm/payments?direction=${direction}`;
            if (status) url += `&status=${status}`;

            const res = await fetch(url);
            const data = await res.json();
            if (data.success) {
                renderPayments(data.payments, direction);
            }
        } catch (e) {
            console.error(`Error loading ${direction} payments:`, e);
        }
    }

    function filterPayments(direction) {
        const filterId = direction === 'to_suppliers' ? 'paymentsToSuppliersFilter' : 'paymentsToUsFilter';
        const status = document.getElementById(filterId).value;
        loadPayments(direction, status);
    }

    function renderPayments(paymentsList, direction) {
        const containerId = direction === 'to_suppliers' ? 'paymentsToSuppliersTable' : 'paymentsToUsTable';
        const container = document.getElementById(containerId);
        if (!container) return;

        if (paymentsList.length === 0) {
            container.innerHTML = `
                <div class="empty-state">
                    <div class="empty-icon">💰</div>
                    <div class="empty-title">No payments</div>
                    <p>Add your first payment to get started</p>
                </div>
            `;
            return;
        }

        container.innerHTML = `
            <div class="table-container">
                <table>
                    <thead>
                        <tr>
                            <th>Amount</th>
                            <th>Status</th>
                            <th>Due Date</th>
                            <th>Paid Date</th>
                            <th>Person</th>
                            <th>Notes</th>
                            <th>Actions</th>
                        </tr>
                    </thead>
                    <tbody>
                        ${paymentsList.map(p => `
                            <tr>
                                <td><strong>$${(p.amount || 0).toLocaleString()}</strong></td>
                                <td><span class="status-badge status-${p.status}">${p.status}</span></td>
                                <td>${p.due_date || '-'}</td>
                                <td>${p.paid_date || '-'}</td>
                                <td>${p.person_id || '-'}</td>
                                <td>${p.notes || '-'}</td>
                                <td>
                                    <button class="btn btn-secondary btn-small" onclick="addPaymentToCalendar('${p.id}', '${p.amount}', '${p.due_date}', '${direction}')" title="Add Payment Reminder">📅</button>
                                    <button class="btn btn-secondary btn-small" onclick="editPayment('${p.id}', '${direction}')">Edit</button>
                                    <button class="btn btn-danger btn-small" onclick="deletePayment('${p.id}', '${direction}')">Delete</button>
                                </td>
                            </tr>
                        `).join('')}
                    </tbody>
                </table>
            </div>
        `;
    }

    function searchPayments(direction) {
        const searchId = direction === 'to_suppliers' ? 'paymentsToSuppliersSearch' : 'paymentsToUsSearch';
        const search = document.getElementById(searchId).value.toLowerCase();
        loadPayments(direction, null, search);
    }

    function openPaymentModal(direction) {
        document.getElementById('paymentId').value = '';
        document.getElementById('paymentDirection').value = direction;
        document.getElementById('paymentAmount').value = '';
        document.getElementById('paymentStatus').value = 'pending';
        document.getElementById('paymentDueDate').value = '';
        document.getElementById('paymentPaidDate').value = '';
        document.getElementById('paymentPerson').value = '';
        document.getElementById('paymentNotes').value = '';

        document.querySelector('#paymentModal h2').textContent = direction === 'to_suppliers' ? 'Add Payment to Supplier' : 'Add Payment to Us';
        openModal('paymentModal');
    }

    function editPayment(id, direction) {
        fetch(`/api/crm/payments/${id}`)
            .then(res => res.json())
            .then(data => {
                if (data.success) {
                    const p = data.payment;
                    document.getElementById('paymentId').value = p.id;
                    document.getElementById('paymentDirection').value = p.direction;
                    document.getElementById('paymentAmount').value = p.amount || '';
                    document.getElementById('paymentStatus').value = p.status || 'pending';
                    document.getElementById('paymentDueDate').value = p.due_date || '';
                    document.getElementById('paymentPaidDate').value = p.paid_date || '';
                    document.getElementById('paymentPerson').value = p.person_id || '';
                    document.getElementById('paymentNotes').value = p.notes || '';

                    document.querySelector('#paymentModal h2').textContent = direction === 'to_suppliers' ? 'Edit Payment to Supplier' : 'Edit Payment to Us';
                    openModal('paymentModal');
                }
            });
    }

    async function savePayment(e) {
        e.preventDefault();
        const id = document.getElementById('paymentId').value;
        const direction = document.getElementById('paymentDirection').value;

        const data = {
            direction: direction,
            amount: parseFloat(document.getElementById('paymentAmount').value) || 0,
            status: document.getElementById('paymentStatus').value,
            due_date: document.getElementById('paymentDueDate').value,
            paid_date: document.getElementById('paymentPaidDate').value,
            person_id: document.getElementById('paymentPerson').value,
            notes: document.getElementById('paymentNotes').value
        };

        try {
            const url = id ? `/api/crm/payments/${id}` : '/api/crm/payments';
            const res = await fetch(url, {
                method: id ? 'PUT' : 'POST',
                headers: {'Content-Type': 'application/json'},
                body: JSON.stringify(data)
            });
            const result = await res.json();

            if (result.success) {
                closeModal('paymentModal');
                loadPayments(direction);
                showToast('Payment saved successfully!', 'success');
            } else {
                showToast('Error saving: ' + result.error, 'error');
            }
        } catch (e) {
            showToast('Error: ' + e.message, 'error');
        }
    }

    async function deletePayment(id, direction) {
        if (!confirm('Are you sure you want to delete this payment?')) return;

        try {
            const res = await fetch(`/api/crm/payments/${id}`, {method: 'DELETE'});
            const result = await res.json();

            if (result.success) {
                loadPayments(direction);
                showToast('Payment deleted successfully', 'success');
            } else {
                showToast('Error deleting: ' + result.error, 'error');
            }
        } catch (e) {
            showToast('Error: ' + e.message, 'error');
        }
    }

    // ============================================================================
    // CALENDAR/SCHEDULES MODULE
    // ============================================================================

    let calendarEvents = [];
    let currentCalendarDate = new Date();
    let currentCalendarView = 'monthly';
    let selectedDate = null;

    // Initialize calendar when page loads
    document.addEventListener('DOMContentLoaded', function() {
        loadCalendarEvents();
    });

    async function loadCalendarEvents() {
        try {
            const res = await fetch('/api/crm/calendar/events');
            const data = await res.json();

            if (data.success) {
                calendarEvents = data.events;
                renderCalendar();
            }
        } catch (e) {
            console.error('Error loading calendar events:', e);
        }
    }

    function renderCalendar() {
        const viewMode = document.getElementById('calendarViewMode').value;
        currentCalendarView = viewMode;

        if (viewMode === 'monthly') {
            renderMonthlyCalendar();
        } else if (viewMode === 'weekly') {
            renderWeeklyCalendar();
        } else if (viewMode === 'daily') {
            renderDailyCalendar();
        }

        updateCalendarTitle();
    }

    function renderMonthlyCalendar() {
        const monthlyCalendar = document.getElementById('monthlyCalendar');
        const weeklyCalendar = document.getElementById('weeklyCalendar');

        monthlyCalendar.style.display = 'grid';
        weeklyCalendar.style.display = 'none';

        const year = currentCalendarDate.getFullYear();
        const month = currentCalendarDate.getMonth();

        // Get first day of month and number of days
        const firstDay = new Date(year, month, 1);
        const lastDay = new Date(year, month + 1, 0);
        const daysInMonth = lastDay.getDate();
        const startDayOfWeek = firstDay.getDay(); // 0 = Sunday

        // Build calendar HTML
        let html = '';

        // Day headers
        const dayNames = ['Sun', 'Mon', 'Tue', 'Wed', 'Thu', 'Fri', 'Sat'];
        dayNames.forEach(day => {
            html += `<div style="background: #f3f4f6; padding: 12px; font-weight: 600; text-align: center; font-size: 14px;">${day}</div>`;
        });

        // Empty cells before first day
        for (let i = 0; i < startDayOfWeek; i++) {
            html += '<div style="background: #fafafa; min-height: 100px;"></div>';
        }

        // Days of month
        for (let day = 1; day <= daysInMonth; day++) {
            const date = new Date(year, month, day);
            const dateStr = date.toISOString().split('T')[0];
            const isToday = dateStr === new Date().toISOString().split('T')[0];
            const isSelected = selectedDate === dateStr;

            // Get events for this day
            const dayEvents = calendarEvents.filter(e => e.start_date === dateStr);

            html += `
                <div onclick="selectCalendarDay('${dateStr}')" style="background: var(--bg-secondary); min-height: 100px; padding: 8px; cursor: pointer; border-left: 3px solid ${isSelected ? '#3b82f6' : 'transparent'}; position: relative;">
                    <div style="font-weight: ${isToday ? '700' : '500'}; color: ${isToday ? '#3b82f6' : 'var(--text-primary)'}; margin-bottom: 4px; font-size: 14px;">
                        ${day}
                        ${isToday ? '<span style="background: #3b82f6; color: white; border-radius: 50%; width: 6px; height: 6px; display: inline-block; margin-left: 4px;"></span>' : ''}
                    </div>
                    <div style="font-size: 11px;">
                        ${dayEvents.slice(0, 3).map(e => `
                            <div style="background: ${e.color || '#3b82f6'}; color: white; padding: 2px 6px; border-radius: 3px; margin-bottom: 2px; white-space: nowrap; overflow: hidden; text-overflow: ellipsis;" title="${e.title}">
                                ${e.title}
                            </div>
                        `).join('')}
                        ${dayEvents.length > 3 ? `<div style="color: var(--text-secondary); padding: 2px 6px;">+${dayEvents.length - 3} more</div>` : ''}
                    </div>
                </div>
            `;
        }

        monthlyCalendar.innerHTML = html;
    }

    function renderWeeklyCalendar() {
        const monthlyCalendar = document.getElementById('monthlyCalendar');
        const weeklyCalendar = document.getElementById('weeklyCalendar');
        const weeklyGrid = document.getElementById('weeklyGrid');

        monthlyCalendar.style.display = 'none';
        weeklyCalendar.style.display = 'block';

        // Get week start (Sunday)
        const weekStart = new Date(currentCalendarDate);
        weekStart.setDate(weekStart.getDate() - weekStart.getDay());

        let html = '<div style="display: grid; grid-template-columns: repeat(7, 1fr); gap: 1px; background: #e5e7eb; border: 1px solid #e5e7eb;">';

        // Day headers
        const dayNames = ['Sunday', 'Monday', 'Tuesday', 'Wednesday', 'Thursday', 'Friday', 'Saturday'];
        for (let i = 0; i < 7; i++) {
            const date = new Date(weekStart);
            date.setDate(date.getDate() + i);
            const dateStr = date.toISOString().split('T')[0];
            const isToday = dateStr === new Date().toISOString().split('T')[0];

            html += `
                <div style="background: #f3f4f6; padding: 16px; text-align: center;">
                    <div style="font-weight: 600; font-size: 14px;">${dayNames[i]}</div>
                    <div style="font-size: 24px; font-weight: ${isToday ? '700' : '500'}; color: ${isToday ? '#3b82f6' : '#374151'}; margin-top: 8px;">
                        ${date.getDate()}
                    </div>
                </div>
            `;
        }
        html += '</div>';

        // Events for each day
        html += '<div style="display: grid; grid-template-columns: repeat(7, 1fr); gap: 1px; background: #e5e7eb; border: 1px solid #e5e7eb; margin-top: 1px;">';
        for (let i = 0; i < 7; i++) {
            const date = new Date(weekStart);
            date.setDate(date.getDate() + i);
            const dateStr = date.toISOString().split('T')[0];
            const dayEvents = calendarEvents.filter(e => e.start_date === dateStr);

            html += `
                <div style="background: var(--bg-secondary); min-height: 300px; padding: 12px;">
                    ${dayEvents.map(e => `
                        <div onclick="editCalendarEvent('${e.id}')" style="background: ${e.color || '#3b82f6'}; color: white; padding: 8px; border-radius: 6px; margin-bottom: 8px; cursor: pointer; font-size: 13px;">
                            <div style="font-weight: 600; margin-bottom: 4px;">${e.title}</div>
                            <div style="font-size: 11px; opacity: 0.9;">
                                ${e.start_time || 'All day'}
                                ${e.location ? `<br/>📍 ${e.location}` : ''}
                            </div>
                        </div>
                    `).join('')}
                </div>
            `;
        }
        html += '</div>';

        weeklyGrid.innerHTML = html;
    }

    function renderDailyCalendar() {
        // For daily view, show similar to weekly but just one day
        renderWeeklyCalendar();
    }

    function updateCalendarTitle() {
        const titleEl = document.getElementById('calendarCurrentDate');
        const monthNames = ['January', 'February', 'March', 'April', 'May', 'June', 'July', 'August', 'September', 'October', 'November', 'December'];

        if (currentCalendarView === 'monthly') {
            titleEl.textContent = `${monthNames[currentCalendarDate.getMonth()]} ${currentCalendarDate.getFullYear()}`;
        } else if (currentCalendarView === 'weekly') {
            const weekStart = new Date(currentCalendarDate);
            weekStart.setDate(weekStart.getDate() - weekStart.getDay());
            const weekEnd = new Date(weekStart);
            weekEnd.setDate(weekEnd.getDate() + 6);
            titleEl.textContent = `${monthNames[weekStart.getMonth()]} ${weekStart.getDate()} - ${monthNames[weekEnd.getMonth()]} ${weekEnd.getDate()}, ${weekStart.getFullYear()}`;
        } else {
            titleEl.textContent = `${monthNames[currentCalendarDate.getMonth()]} ${currentCalendarDate.getDate()}, ${currentCalendarDate.getFullYear()}`;
        }
    }

    function selectCalendarDay(dateStr) {
        selectedDate = dateStr;
        renderCalendar();

        // Show events for selected day
        const dayEvents = calendarEvents.filter(e => e.start_date === dateStr);
        const eventsContainer = document.getElementById('selectedDayEvents');
        const eventsList = document.getElementById('selectedDayEventsList');

        if (dayEvents.length > 0) {
            eventsContainer.style.display = 'block';
            eventsList.innerHTML = dayEvents.map(e => `
                <div style="background: #f9fafb; border-left: 4px solid ${e.color || '#3b82f6'}; padding: 12px; margin-bottom: 8px; border-radius: 6px; cursor: pointer;" onclick="editCalendarEvent('${e.id}')">
                    <div style="display: flex; justify-content: space-between; align-items: start;">
                        <div style="flex: 1;">
                            <div style="font-weight: 600; margin-bottom: 4px;">${e.title}</div>
                            <div style="font-size: 13px; color: #6b7280;">
                                ${e.start_time || 'All day'}${e.end_time ? ' - ' + e.end_time : ''}
                                ${e.location ? `<br/>📍 ${e.location}` : ''}
                                ${e.description ? `<br/>${e.description}` : ''}
                            </div>
                        </div>
                        <button onclick="event.stopPropagation(); deleteCalendarEvent('${e.id}')" class="btn btn-danger btn-small">Delete</button>
                    </div>
                </div>
            `).join('');
        } else {
            eventsContainer.style.display = 'none';
        }
    }

    function changeCalendarView() {
        renderCalendar();
    }

    function calendarToday() {
        currentCalendarDate = new Date();
        selectedDate = null;
        renderCalendar();
    }

    function calendarPrevious() {
        if (currentCalendarView === 'monthly') {
            currentCalendarDate.setMonth(currentCalendarDate.getMonth() - 1);
        } else if (currentCalendarView === 'weekly') {
            currentCalendarDate.setDate(currentCalendarDate.getDate() - 7);
        } else {
            currentCalendarDate.setDate(currentCalendarDate.getDate() - 1);
        }
        renderCalendar();
    }

    function calendarNext() {
        if (currentCalendarView === 'monthly') {
            currentCalendarDate.setMonth(currentCalendarDate.getMonth() + 1);
        } else if (currentCalendarView === 'weekly') {
            currentCalendarDate.setDate(currentCalendarDate.getDate() + 7);
        } else {
            currentCalendarDate.setDate(currentCalendarDate.getDate() + 1);
        }
        renderCalendar();
    }

    function openEventModal(date = null) {
        document.getElementById('eventId').value = '';
        document.getElementById('eventTitle').value = '';
        document.getElementById('eventType').value = 'event';
        document.getElementById('eventStartDate').value = date || selectedDate || new Date().toISOString().split('T')[0];
        document.getElementById('eventStartTime').value = '';
        document.getElementById('eventEndDate').value = '';
        document.getElementById('eventEndTime').value = '';
        document.getElementById('eventAllDay').checked = false;
        document.getElementById('eventRecurrence').value = 'none';
        document.getElementById('eventLocation').value = '';
        document.getElementById('eventDescription').value = '';
        document.getElementById('eventColor').value = '#3b82f6';
        document.getElementById('eventReminder').value = '0';

        document.querySelector('#eventModal h2').textContent = 'Schedule Event';
        openModal('eventModal');
    }

    function editCalendarEvent(id) {
        fetch(`/api/crm/calendar/events/${id}`)
            .then(res => res.json())
            .then(data => {
                if (data.success) {
                    const e = data.event;
                    document.getElementById('eventId').value = e.id;
                    document.getElementById('eventTitle').value = e.title;
                    document.getElementById('eventType').value = e.type || 'event';
                    document.getElementById('eventStartDate').value = e.start_date;
                    document.getElementById('eventStartTime').value = e.start_time || '';
                    document.getElementById('eventEndDate').value = e.end_date || '';
                    document.getElementById('eventEndTime').value = e.end_time || '';
                    document.getElementById('eventAllDay').checked = e.all_day || false;
                    document.getElementById('eventRecurrence').value = e.recurrence || 'none';
                    document.getElementById('eventLocation').value = e.location || '';
                    document.getElementById('eventDescription').value = e.description || '';
                    document.getElementById('eventColor').value = e.color || '#3b82f6';
                    document.getElementById('eventReminder').value = e.reminder_minutes || '0';

                    document.querySelector('#eventModal h2').textContent = 'Edit Event';
                    openModal('eventModal');
                }
            });
    }

    async function saveCalendarEvent(e) {
        e.preventDefault();
        const id = document.getElementById('eventId').value;

        const data = {
            title: document.getElementById('eventTitle').value,
            type: document.getElementById('eventType').value,
            start_date: document.getElementById('eventStartDate').value,
            start_time: document.getElementById('eventStartTime').value,
            end_date: document.getElementById('eventEndDate').value || document.getElementById('eventStartDate').value,
            end_time: document.getElementById('eventEndTime').value,
            all_day: document.getElementById('eventAllDay').checked,
            recurrence: document.getElementById('eventRecurrence').value,
            location: document.getElementById('eventLocation').value,
            description: document.getElementById('eventDescription').value,
            color: document.getElementById('eventColor').value,
            reminder_minutes: parseInt(document.getElementById('eventReminder').value) || 0
        };

        try {
            const url = id ? `/api/crm/calendar/events/${id}` : '/api/crm/calendar/events';
            const res = await fetch(url, {
                method: id ? 'PUT' : 'POST',
                headers: {'Content-Type': 'application/json'},
                body: JSON.stringify(data)
            });
            const result = await res.json();

            if (result.success) {
                closeModal('eventModal');
                await loadCalendarEvents();
                showToast('Event saved successfully!', 'success');
            } else {
                showToast('Error saving: ' + result.error, 'error');
            }
        } catch (err) {
            showToast('Error: ' + err.message, 'error');
        }
    }

    async function deleteCalendarEvent(id) {
        if (!confirm('Are you sure you want to delete this event?')) return;

        try {
            const res = await fetch(`/api/crm/calendar/events/${id}`, {method: 'DELETE'});
            const result = await res.json();

            if (result.success) {
                await loadCalendarEvents();
                showToast('Event deleted successfully', 'success');
            } else {
                showToast('Error deleting: ' + result.error, 'error');
            }
        } catch (err) {
            showToast('Error: ' + err.message, 'error');
        }
    }

    function syncGoogleCalendar() {
        showToast('Google Calendar sync will be available after connecting your Google account', 'info');
        // This will be implemented when Google Calendar integration is set up
    }

    // ============================================================================
    // QUICK ADD TO CALENDAR FUNCTIONS
    // ============================================================================

    function addJobToCalendar(jobId, jobName, startDate, dueDate) {
        // Pre-fill event modal with job details
        document.getElementById('eventId').value = '';
        document.getElementById('eventTitle').value = `Job: ${jobName}`;
        document.getElementById('eventType').value = 'job';
        document.getElementById('eventStartDate').value = startDate || new Date().toISOString().split('T')[0];
        document.getElementById('eventStartTime').value = '09:00';
        document.getElementById('eventEndDate').value = dueDate || startDate || new Date().toISOString().split('T')[0];
        document.getElementById('eventEndTime').value = '17:00';
        document.getElementById('eventAllDay').checked = false;
        document.getElementById('eventRecurrence').value = 'none';
        document.getElementById('eventLocation').value = '';
        document.getElementById('eventDescription').value = `Scheduled work for job: ${jobName}`;
        document.getElementById('eventColor').value = '#10b981'; // Green for jobs
        document.getElementById('eventReminder').value = '60'; // 1 hour reminder

        document.querySelector('#eventModal h2').textContent = 'Schedule Job in Calendar';
        openModal('eventModal');
        showToast('Job details loaded - adjust and save to calendar', 'info');
    }

    function addPersonToCalendar(personId, personName, personType) {
        // Pre-fill event modal for meeting with person
        const typeLabels = {
            'customer': 'Customer Meeting',
            'supplier': 'Supplier Meeting',
            'contractor': 'Contractor Meeting',
            'employee': 'Employee Meeting',
            'contact': 'Meeting'
        };

        document.getElementById('eventId').value = '';
        document.getElementById('eventTitle').value = `${typeLabels[personType]}: ${personName}`;
        document.getElementById('eventType').value = 'meeting';
        document.getElementById('eventStartDate').value = new Date().toISOString().split('T')[0];
        document.getElementById('eventStartTime').value = '10:00';
        document.getElementById('eventEndDate').value = new Date().toISOString().split('T')[0];
        document.getElementById('eventEndTime').value = '11:00';
        document.getElementById('eventAllDay').checked = false;
        document.getElementById('eventRecurrence').value = 'none';
        document.getElementById('eventLocation').value = '';
        document.getElementById('eventDescription').value = `Meeting with ${personName}`;
        document.getElementById('eventColor').value = '#3b82f6'; // Blue for meetings
        document.getElementById('eventReminder').value = '30'; // 30 min reminder

        document.querySelector('#eventModal h2').textContent = 'Schedule Meeting';
        openModal('eventModal');
        showToast('Meeting details loaded - adjust and save to calendar', 'info');
    }

    function addPaymentToCalendar(paymentId, amount, dueDate, direction) {
        // Pre-fill event modal for payment reminder
        const directionLabel = direction === 'to_suppliers' ? 'Payment to Supplier' : 'Payment Due';
        const amountFormatted = parseFloat(amount).toLocaleString();

        document.getElementById('eventId').value = '';
        document.getElementById('eventTitle').value = `${directionLabel}: $${amountFormatted}`;
        document.getElementById('eventType').value = 'reminder';
        document.getElementById('eventStartDate').value = dueDate || new Date().toISOString().split('T')[0];
        document.getElementById('eventStartTime').value = '09:00';
        document.getElementById('eventEndDate').value = dueDate || new Date().toISOString().split('T')[0];
        document.getElementById('eventEndTime').value = '';
        document.getElementById('eventAllDay').checked = true;
        document.getElementById('eventRecurrence').value = 'none';
        document.getElementById('eventLocation').value = '';
        document.getElementById('eventDescription').value = `Payment reminder: $${amountFormatted} ${direction === 'to_suppliers' ? 'to supplier' : 'due from customer'}`;
        document.getElementById('eventColor').value = '#f59e0b'; // Orange for payment reminders
        document.getElementById('eventReminder').value = '1440'; // 1 day reminder

        document.querySelector('#eventModal h2').textContent = 'Schedule Payment Reminder';
        openModal('eventModal');
        showToast('Payment reminder loaded - adjust and save to calendar', 'info');
    }

    // ============================================================================
    // DARK MODE TOGGLE
    // ============================================================================

    const themeToggle = document.getElementById('themeToggle');
    const sunIcon = document.getElementById('sunIcon');
    const moonIcon = document.getElementById('moonIcon');
    const htmlElement = document.documentElement;

    // Check for saved theme preference or default to 'light' mode
    const currentTheme = localStorage.getItem('theme') || 'light';

    // Set initial theme
    if (currentTheme === 'dark') {
        htmlElement.setAttribute('data-theme', 'dark');
        sunIcon.style.display = 'none';
        moonIcon.style.display = 'block';
    }

    // Toggle theme on button click
    themeToggle.addEventListener('click', function() {
        const theme = htmlElement.getAttribute('data-theme');

        if (theme === 'dark') {
            htmlElement.setAttribute('data-theme', 'light');
            localStorage.setItem('theme', 'light');
            sunIcon.style.display = 'block';
            moonIcon.style.display = 'none';
        } else {
            htmlElement.setAttribute('data-theme', 'dark');
            localStorage.setItem('theme', 'dark');
            sunIcon.style.display = 'none';
            moonIcon.style.display = 'block';
        }

        // Reinitialize charts with new theme colors
        setTimeout(() => {
            loadStats();
        }, 100);
    });
</script>

<!-- Footer -->
<footer style="text-align: center; padding: 20px; color: var(--text-secondary); font-size: 12px; font-family: -apple-system, BlinkMacSystemFont, 'Segoe UI', Roboto, sans-serif; transition: color 0.3s ease;">
    © 2025 Integratd Living. All rights reserved.
</footer>

<!-- AI Assistant Chatbot -->
{% include 'chatbot_component.html' %}

</body>
</html><|MERGE_RESOLUTION|>--- conflicted
+++ resolved
@@ -1203,7 +1203,6 @@
 
         <!-- ========== SCHEDULES / CALENDAR ========== -->
 
-<<<<<<< HEAD
         <!-- SCHEDULES - CALENDAR -->
         <div id="schedules-calendar" class="section">
             <h1 class="page-title">📆 Calendar & Schedules</h1>
@@ -1264,8 +1263,7 @@
             </div>
         </div>
 
-=======
->>>>>>> 6c1d0e73
+
         <!-- INTEGRATIONS -->
         <div id="integrations" class="section">
             <h1 class="page-title">Integrations</h1>
