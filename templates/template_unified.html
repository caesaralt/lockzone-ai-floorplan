<!DOCTYPE html>
<html lang="en">
<head>
    <meta charset="UTF-8">
    <meta name="viewport" content="width=device-width, initial-scale=1.0">
    <title>{{ config.logo_text if config else 'Integratd Living' }} - Complete Platform</title>
    <style>
        * { margin: 0; padding: 0; box-sizing: border-box; }

        body {
            font-family: -apple-system, BlinkMacSystemFont, 'Segoe UI', Roboto, sans-serif;
            background: {{ config.background_color if config else '#f5f5f7' }};
            color: #1d1d1f;
        }

<<<<<<< HEAD
        /* TOP NAV */
        .top-nav {
            background: white;
            border-bottom: 1px solid #d2d2d7;
            padding: 0 40px;
            position: sticky;
            top: 0;
            z-index: 1000;
        }

        .nav-container {
            max-width: 1400px;
            margin: 0 auto;
            display: flex;
            align-items: center;
            height: 60px;
            gap: 40px;
        }

        .logo {
            font-size: 20px;
            font-weight: 700;
            color: {{ config.logo_color if config else '#556B2F' }};
            text-decoration: none;
            display: flex;
            align-items: center;
            gap: 8px;
        }

        .nav-menu {
            display: flex;
            gap: 24px;
            list-style: none;
            flex: 1;
        }

        .nav-item {
            color: #1d1d1f;
            text-decoration: none;
            font-size: 15px;
            font-weight: 500;
            padding: 8px 16px;
            border-radius: 8px;
            transition: all 0.2s;
            cursor: pointer;
        }

        .nav-item:hover {
            background: rgba(85, 107, 47, 0.1);
        }

        .nav-item.active {
            background: #556B2F;
            color: white;
        }

=======
>>>>>>> 1465c509
        /* WELCOME SCREEN */
        .welcome-container {
            max-width: 1200px;
            margin: 60px auto;
            padding: 0 40px;
        }

        .welcome-header {
            text-align: center;
            margin-bottom: 60px;
        }

        .welcome-title {
            font-size: 48px;
            font-weight: 700;
            margin-bottom: 16px;
        }

        .welcome-subtitle {
            font-size: 20px;
            color: #666;
        }

        .modules-grid {
            display: grid;
            grid-template-columns: repeat(auto-fit, minmax(300px, 1fr));
            gap: 24px;
            margin-top: 40px;
        }

        .module-card {
            background: white;
            border-radius: 16px;
            padding: 32px;
            box-shadow: 0 2px 8px rgba(0,0,0,0.05);
            transition: all 0.2s;
            cursor: pointer;
            text-decoration: none;
            color: inherit;
            display: block;
        }

        .module-card:hover {
            transform: translateY(-4px);
            box-shadow: 0 8px 24px rgba(85, 107, 47, 0.15);
        }

        .module-icon {
            font-size: 48px;
            margin-bottom: 16px;
        }

        .module-title {
            font-size: 24px;
            font-weight: 700;
            margin-bottom: 8px;
        }

        .module-description {
            font-size: 15px;
            color: #666;
            line-height: 1.5;
        }
    </style>
</head>
<body>

<<<<<<< HEAD
    <!-- TOP NAVIGATION -->
    <nav class="top-nav">
        <div class="nav-container">
            <a href="/" class="logo">{{ config.logo_icon if config else '🏠' }} {{ config.logo_text if config else 'Integratd Living' }}</a>
            <ul class="nav-menu">
                <li><a href="/crm" class="nav-item">CRM Dashboard</a></li>
                <li><a href="/quotes" class="nav-item">Quote Automation</a></li>
                <li><a href="/canvas" class="nav-item">Canvas Editor</a></li>
                <li><a href="/mapping" class="nav-item">Electrical Mapping</a></li>
                <li><a href="/board-builder" class="nav-item">Board Builder</a></li>
                <li><a href="/electrical-cad" class="nav-item">Electrical CAD</a></li>
                <li><a href="/learning" class="nav-item">AI Learning</a></li>
                <li><a href="/admin/page-editor" class="nav-item" style="color: #666; font-size: 12px;">Admin</a></li>
            </ul>
        </div>
    </nav>

=======
>>>>>>> 1465c509
    <!-- WELCOME CONTENT -->
    <div class="welcome-container">
        <div class="welcome-header">
            <h1 class="welcome-title">{{ config.welcome_title if config else 'Welcome to Integratd Living' }}</h1>
            <p class="welcome-subtitle">{{ config.welcome_subtitle if config else 'Your complete business automation platform' }}</p>
        </div>

        <div class="modules-grid">
            {% if config and config.modules %}
                {% for module in config.modules %}
                <a href="{{ module.href }}" class="module-card">
                    <div class="module-icon">{{ module.icon }}</div>
                    <h2 class="module-title">{{ module.title }}</h2>
                    <p class="module-description">{{ module.description }}</p>
                </a>
                {% endfor %}
            {% else %}
            <a href="/crm" class="module-card">
                <div class="module-icon">📊</div>
                <h2 class="module-title">CRM Dashboard</h2>
                <p class="module-description">Manage customers, projects, scheduling, inventory, and more in one place.</p>
            </a>

            <a href="/quotes" class="module-card">
                <div class="module-icon">💰</div>
                <h2 class="module-title">Quote Automation</h2>
                <p class="module-description">Upload floor plans and let AI generate accurate quotes automatically.</p>
            </a>

            <a href="/canvas" class="module-card">
                <div class="module-icon">🎨</div>
                <h2 class="module-title">Canvas Editor</h2>
                <p class="module-description">Professional floor plan editor with zoom, pan, and symbol management.</p>
            </a>

            <a href="/mapping" class="module-card">
                <div class="module-icon">⚡</div>
                <h2 class="module-title">Electrical Mapping</h2>
                <p class="module-description">Professional electrical mapping with wiring, circuits, and component management.</p>
            </a>

            <a href="/board-builder" class="module-card">
                <div class="module-icon">🔌</div>
                <h2 class="module-title">Loxone Board Builder</h2>
                <p class="module-description">Design professional Loxone boards with AI generation and integration with mapping data.</p>
            </a>

            <a href="/electrical-cad" class="module-card">
                <div class="module-icon">📟</div>
                <h2 class="module-title">Electrical CAD Designer</h2>
                <p class="module-description">Professional-grade CAD drawings with AI generation, DXF export, and full electrical standards compliance.</p>
            </a>

            <a href="/learning" class="module-card">
                <div class="module-icon">🧠</div>
                <h2 class="module-title">AI Learning</h2>
                <p class="module-description">Train the system with examples to improve accuracy over time.</p>
            </a>

            <a href="/kanban" class="module-card">
                <div class="module-icon">📋</div>
                <h2 class="module-title">Operations Board</h2>
                <p class="module-description">Kanban task management system for team workflow and project tracking.</p>
            </a>
<<<<<<< HEAD
            {% endif %}
        </div>
    </div>

    <script>
        // Highlight active nav item based on current URL
        document.addEventListener('DOMContentLoaded', function() {
            const currentPath = window.location.pathname;
            document.querySelectorAll('.nav-item').forEach(item => {
                if (item.getAttribute('href') === currentPath) {
                    item.classList.add('active');
                }
            });
        });
    </script>

    <!-- Footer -->
    <footer style="text-align: center; padding: 20px; color: #6b7280; font-size: 12px; font-family: -apple-system, BlinkMacSystemFont, 'Segoe UI', Roboto, sans-serif;">
        © 2025 Integratd Living. All rights reserved.
    </footer>

=======

            <a href="/login" class="module-card">
                <div class="module-icon">🔐</div>
                <h2 class="module-title">User Login</h2>
                <p class="module-description">Sign in to access your authorized modules and personalized dashboard.</p>
            </a>

            <a href="/admin" class="module-card">
                <div class="module-icon">👤</div>
                <h2 class="module-title">Admin Panel</h2>
                <p class="module-description">Manage users, assign permissions, and configure system access controls.</p>
            </a>
        </div>
    </div>

>>>>>>> 1465c509
    <!-- AI Assistant Chatbot -->
    {% include 'chatbot_component.html' %}

</body>
</html><|MERGE_RESOLUTION|>--- conflicted
+++ resolved
@@ -13,7 +13,6 @@
             color: #1d1d1f;
         }
 
-<<<<<<< HEAD
         /* TOP NAV */
         .top-nav {
             background: white;
@@ -70,8 +69,7 @@
             color: white;
         }
 
-=======
->>>>>>> 1465c509
+
         /* WELCOME SCREEN */
         .welcome-container {
             max-width: 1200px;
@@ -139,7 +137,6 @@
 </head>
 <body>
 
-<<<<<<< HEAD
     <!-- TOP NAVIGATION -->
     <nav class="top-nav">
         <div class="nav-container">
@@ -157,8 +154,7 @@
         </div>
     </nav>
 
-=======
->>>>>>> 1465c509
+
     <!-- WELCOME CONTENT -->
     <div class="welcome-container">
         <div class="welcome-header">
@@ -223,7 +219,18 @@
                 <h2 class="module-title">Operations Board</h2>
                 <p class="module-description">Kanban task management system for team workflow and project tracking.</p>
             </a>
-<<<<<<< HEAD
+
+            <a href="/login" class="module-card">
+                <div class="module-icon">🔐</div>
+                <h2 class="module-title">User Login</h2>
+                <p class="module-description">Sign in to access your authorized modules and personalized dashboard.</p>
+            </a>
+
+            <a href="/admin" class="module-card">
+                <div class="module-icon">👤</div>
+                <h2 class="module-title">Admin Panel</h2>
+                <p class="module-description">Manage users, assign permissions, and configure system access controls.</p>
+            </a>
             {% endif %}
         </div>
     </div>
@@ -245,23 +252,7 @@
         © 2025 Integratd Living. All rights reserved.
     </footer>
 
-=======
-
-            <a href="/login" class="module-card">
-                <div class="module-icon">🔐</div>
-                <h2 class="module-title">User Login</h2>
-                <p class="module-description">Sign in to access your authorized modules and personalized dashboard.</p>
-            </a>
-
-            <a href="/admin" class="module-card">
-                <div class="module-icon">👤</div>
-                <h2 class="module-title">Admin Panel</h2>
-                <p class="module-description">Manage users, assign permissions, and configure system access controls.</p>
-            </a>
-        </div>
-    </div>
-
->>>>>>> 1465c509
+
     <!-- AI Assistant Chatbot -->
     {% include 'chatbot_component.html' %}
 
