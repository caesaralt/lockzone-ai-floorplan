<!DOCTYPE html>
<html lang="en">
<head>
    <meta charset="UTF-8">
    <meta name="viewport" content="width=device-width, initial-scale=1.0">
    <title>Integratd Living - Complete Platform</title>
    <style>
        * { margin: 0; padding: 0; box-sizing: border-box; }
        
        body {
            font-family: -apple-system, BlinkMacSystemFont, 'Segoe UI', Roboto, sans-serif;
            background: #f5f5f7;
            color: #1d1d1f;
        }

        /* WELCOME SCREEN */
        .welcome-container {
            max-width: 1200px;
            margin: 60px auto;
            padding: 0 40px;
        }

        .welcome-header {
            text-align: center;
            margin-bottom: 60px;
        }

        .welcome-title {
            font-size: 48px;
            font-weight: 700;
            margin-bottom: 16px;
        }

        .welcome-subtitle {
            font-size: 20px;
            color: #666;
        }

        .modules-grid {
            display: grid;
            grid-template-columns: repeat(auto-fit, minmax(300px, 1fr));
            gap: 24px;
            margin-top: 40px;
        }

        .module-card {
            background: white;
            border-radius: 16px;
            padding: 32px;
            box-shadow: 0 2px 8px rgba(0,0,0,0.05);
            transition: all 0.2s;
            cursor: pointer;
            text-decoration: none;
            color: inherit;
            display: block;
        }

        .module-card:hover {
            transform: translateY(-4px);
            box-shadow: 0 8px 24px rgba(85, 107, 47, 0.15);
        }

        .module-icon {
            font-size: 48px;
            margin-bottom: 16px;
        }

        .module-title {
            font-size: 24px;
            font-weight: 700;
            margin-bottom: 8px;
        }

        .module-description {
            font-size: 15px;
            color: #666;
            line-height: 1.5;
        }
    </style>
</head>
<body>

    <!-- WELCOME CONTENT -->
    <div class="welcome-container">
        <div class="welcome-header">
            <h1 class="welcome-title">Welcome to Integratd Living</h1>
            <p class="welcome-subtitle">Your complete business automation platform</p>
        </div>

        <div class="modules-grid">
            <a href="/crm" class="module-card">
                <div class="module-icon">📊</div>
                <h2 class="module-title">CRM Dashboard</h2>
                <p class="module-description">Manage customers, projects, scheduling, inventory, and more in one place.</p>
            </a>

            <a href="/quotes" class="module-card">
                <div class="module-icon">💰</div>
                <h2 class="module-title">Quote Automation</h2>
                <p class="module-description">Upload floor plans and let AI generate accurate quotes automatically.</p>
            </a>

            <a href="/canvas" class="module-card">
                <div class="module-icon">🎨</div>
                <h2 class="module-title">Canvas Editor</h2>
                <p class="module-description">Professional floor plan editor with zoom, pan, and symbol management.</p>
            </a>

            <a href="/mapping" class="module-card">
                <div class="module-icon">⚡</div>
                <h2 class="module-title">Electrical Mapping</h2>
                <p class="module-description">Professional electrical mapping with wiring, circuits, and component management.</p>
            </a>

            <a href="/board-builder" class="module-card">
                <div class="module-icon">🔌</div>
                <h2 class="module-title">Loxone Board Builder</h2>
                <p class="module-description">Design professional Loxone boards with AI generation and integration with mapping data.</p>
            </a>

            <a href="/electrical-cad" class="module-card">
                <div class="module-icon">📟</div>
                <h2 class="module-title">Electrical CAD Designer</h2>
                <p class="module-description">Professional-grade CAD drawings with AI generation, DXF export, and full electrical standards compliance.</p>
            </a>

            <a href="/learning" class="module-card">
                <div class="module-icon">🧠</div>
                <h2 class="module-title">AI Learning</h2>
                <p class="module-description">Train the system with examples to improve accuracy over time.</p>
            </a>

            <a href="/kanban" class="module-card">
                <div class="module-icon">📋</div>
                <h2 class="module-title">Operations Board</h2>
                <p class="module-description">Kanban task management system for team workflow and project tracking.</p>
            </a>
        </div>
    </div>

<<<<<<< HEAD
=======
    <script>
        // Highlight active nav item based on current URL
        document.addEventListener('DOMContentLoaded', function() {
            const currentPath = window.location.pathname;
            document.querySelectorAll('.nav-item').forEach(item => {
                if (item.getAttribute('href') === currentPath) {
                    item.classList.add('active');
                }
            });
        });
    </script>

    <!-- AI Assistant Chatbot -->
    {% include 'chatbot_component.html' %}

>>>>>>> fc813ef8
</body>
</html><|MERGE_RESOLUTION|>--- conflicted
+++ resolved
@@ -138,23 +138,8 @@
         </div>
     </div>
 
-<<<<<<< HEAD
-=======
-    <script>
-        // Highlight active nav item based on current URL
-        document.addEventListener('DOMContentLoaded', function() {
-            const currentPath = window.location.pathname;
-            document.querySelectorAll('.nav-item').forEach(item => {
-                if (item.getAttribute('href') === currentPath) {
-                    item.classList.add('active');
-                }
-            });
-        });
-    </script>
-
     <!-- AI Assistant Chatbot -->
     {% include 'chatbot_component.html' %}
 
->>>>>>> fc813ef8
 </body>
 </html>